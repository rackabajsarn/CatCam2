#define MQTT_MAX_PACKET_SIZE 65535
#include <WiFi.h>
#include <PubSubClient.h>
#include <esp_camera.h>
#include <ArduinoOTA.h>
#include <base64.h>
#include <ArduinoJson.h>
#include <EEPROM.h>
#include "esp_system.h" // This is needed to use esp_reset_reason()
#include "secrets.h"
//#include "model_handler.h"
#include "esp_wifi.h"
#include "esp_heap_caps.h"
#include <ArduTFLite.h>
#include "model.h"
#include <SD.h>
#include <SPI.h>
#include <ESPAsyncWebServer.h>
#include <Update.h>
// TensorFlow Lite Micro headers
#include "tensorflow/lite/micro/all_ops_resolver.h"
#include "tensorflow/lite/micro/micro_interpreter.h"
#include "tensorflow/lite/schema/schema_generated.h"
//#include "tensorflow/lite/version.h"

// Wi-Fi credentials from secrets.h
const char* ssid = WIFI_SSID;
const char* password = WIFI_PASSWORD;

// MQTT topics
#define COMMAND_TOPIC "catflap/command"
#define DEBUG_TOPIC "catflap/debug"
#define ALERT_TOPIC "catflap/alert"
#define WIFI_SIGNAL_TOPIC "catflap/wifi_signal"
#define FREE_HEAP_TOPIC "catflap/free_heap"
#define ROUNDTRIP_TOPIC "catflap/roundtrip"
#define LOOPTIME_TOPIC "catflap/looptime"
#define IP_TOPIC "catflap/ip"
#define IMAGE_TOPIC "catflap/image"
#define IR_BARRIER_TOPIC "catflap/ir_barrier"
#define FLAP_STATE_TOPIC "catflap/flap_state"
#define DETECTION_MODE_TOPIC "catflap/detection_mode"
#define CAT_LOCATION_TOPIC "catflap/cat_location"
#define DEBUG_TOGGLE_TOPIC "catflap/debug_toggle"
#define COOLDOWN_STATE_TOPIC "catflap/cooldown"
#define CAMERA_PRESET_TOPIC "catflap/camera_preset"
#define SET_DETECTION_MODE_TOPIC "catflap/detection_mode/set"
#define SET_DEBUG_TOGGLE_TOPIC "catflap/debug_toggle/set"
#define SET_COOLDOWN_TOPIC "catflap/cooldown/set"
#define SET_CAMERA_PRESET_TOPIC "catflap/camera_preset/set"
#define SET_CAMERA_PRESET_SAVE_TOPIC "catflap/camera_preset/save"
#define SET_AE_LEVEL_TOPIC "catflap/ae_level/set"
#define SET_AEC_VALUE_TOPIC "catflap/aec_value/set"
#define SET_EXPOSURE_CTRL_TOPIC "catflap/exposure_ctrl/set"
#define SET_AEC2_TOPIC "catflap/aec2/set"
#define SET_GAIN_CTRL_TOPIC "catflap/gain_ctrl/set"
#define SET_AGC_GAIN_TOPIC "catflap/agc_gain/set"
#define SET_CAT_LOCATION_TOPIC "catflap/cat_location/set"
#define SET_FLAP_STATE_TOPIC "catflap/flap_state/set"
#define INFERENCE_TOPIC "catflap/inference"
#define SET_EXPOSURE_CTRL_TOPIC "catflap/exposure_ctrl/set"
#define SET_AEC_VALUE_TOPIC "catflap/aec_value/set"
#define EXPOSURE_CTRL_TOPIC "catflap/exposure_ctrl"
#define AEC_VALUE_TOPIC "catflap/aec_value"
#define SET_JPEG_QUALITY_TOPIC "catflap/jpeg_quality/set"
#define SET_BRIGHTNESS_TOPIC "catflap/brightness/set"
#define SET_CONTRAST_TOPIC "catflap/contrast/set"
#define SET_AWB_TOPIC "catflap/awb/set"
#define MODEL_SOURCE_TOPIC "catflap/model_source"
#define SET_MODEL_SOURCE_TOPIC "catflap/model_source/set"
#define INFERENCE_MODE_TOPIC "catflap/inference_mode"
#define SET_INFERENCE_MODE_TOPIC "catflap/inference_mode/set"
#define ESP32_INFERENCE_TOPIC "catflap/esp32_inference"
#define SERVER_INFERENCE_TOPIC "catflap/server_inference"
#define INFERENCE_COMPARISON_TOPIC "catflap/inference_comparison"

// Device information
#define DEVICE_NAME "catflap"
#define DEVICE_UNIQUE_ID "catflap_esp32"
#define MQTT_DISCOVERY_PREFIX "homeassistant"
#define DEVICE_SW_VERSION "1.0.3" //Increment together with git commits

// EEPROM Addresses
#define EEPROM_SIZE 160
#define EEPROM_VERSION 7  // Increment this number whenever you change the EEPROM layout

// Base Addresses
#define EEPROM_ADDR_VERSION         0
#define EEPROM_ADDR_DETECTION_MODE  1
#define EEPROM_ADDR_COOLDOWN        2
#define EEPROM_ADDR_CAT_LOCATION    3
#define EEPROM_ADDR_INFERENCE_MODE  4
#define EEPROM_ADDR_ACTIVE_PRESET   5

// Camera Settings Blocks (Base Addresses)
#define EEPROM_BASE_LIVE_SETTINGS   10
#define EEPROM_BASE_PRESET_DAY      30
#define EEPROM_BASE_PRESET_NIGHT    50

// Camera Settings Offsets (relative to Base)
#define CAM_OFFSET_QUALITY          0
#define CAM_OFFSET_BRIGHTNESS       1
#define CAM_OFFSET_CONTRAST         2
#define CAM_OFFSET_AWB              3
#define CAM_OFFSET_AE_LEVEL         4
#define CAM_OFFSET_AEC_VALUE_L      5
#define CAM_OFFSET_AEC_VALUE_H      6
#define CAM_OFFSET_AEC              7
#define CAM_OFFSET_AEC2             8
#define CAM_OFFSET_AGC              9
#define CAM_OFFSET_AGC_GAIN         10

// Inference Modes
#define INFERENCE_MODE_LOCAL  0
#define INFERENCE_MODE_SERVER 1
#define INFERENCE_MODE_BOTH   2

// GPIO Definitions
#define IR_PIN 32
//#define OPEN_SENSOR_PIN 32
#define ENABLE_FLAP_PIN 33

#define BPP 1  // Grayscale: 1 byte per pixel
#define IR_PWM_PIN 14
#define IR_PWM_CH  2
#define IR_FREQ    38000
#define IR_DUTY    128
#define IR_DEBOUNCE_MS       10        // time input must stay stable
#define IR_MIN_HOLD_MS       120       // rate-limit chatter (optional)
#define PULSE_CHECK_INTERVAL 20        // 50 ms between pulse count checks
#define PULSE_THRESHOLD      8        // 20 pulses in interval means beam is OK
//#define IR_SEEN_WINDOW_US    1500   // Beam is 'OK' if a LOW edge was seen in last 3 ms

// Camera pin configuration
#define PWDN_GPIO_NUM    -1
#define RESET_GPIO_NUM   -1
#define XCLK_GPIO_NUM     21
#define SIOD_GPIO_NUM    26
#define SIOC_GPIO_NUM    27

#define Y9_GPIO_NUM      35
#define Y8_GPIO_NUM      34
#define Y7_GPIO_NUM      39
#define Y6_GPIO_NUM      36
#define Y5_GPIO_NUM      19
#define Y4_GPIO_NUM      18
#define Y3_GPIO_NUM      5
#define Y2_GPIO_NUM      4
#define VSYNC_GPIO_NUM   25
#define HREF_GPIO_NUM    23
#define PCLK_GPIO_NUM    22


// Forward declarations of functions
void IRAM_ATTR ir_falling_isr();
void checkResetReason();
enum IrState : uint8_t { IR_CLEAR=0, IR_BROKEN=1 };  // CLEAR = beam received
inline IrState readIrRaw();
void ir_init();
void ir_on();
void ir_off();
void ir_burst();
void irDisableForCritical();
void irEnableAfterCritical();
void setup_wifi();
void mqttConnect();
void mqttReconnect();
void mqttSubscribe();
void mqttInitialPublish();
esp_err_t initCamera();
void captureAndSendImage();
void processCroppedAndConvert(camera_fb_t *cropped);

camera_fb_t* cropImage(camera_fb_t *fb);
camera_fb_t* resizeImage(camera_fb_t *cropped, int originalSize, int targetSize);
camera_fb_t* cropFrame(camera_fb_t *fb);
camera_fb_t* resizeFrame(camera_fb_t *cropped);
bool setupInference();
bool loadModelFromSD(const char* path, uint8_t** model_data, size_t* model_size);
void enableFlap();
void disableFlap();
void handleMqttMessages(char* topic, byte* payload, unsigned int length);
void setupOTA();
void setupWebServer();
void publishDiscoveryConfigs();
void publishCooldownState();
void publishDiagnostics();
void publishIPState();
void monitorHeap();
void recordLoopTime();
float getAndResetMeanLoopTime();
void mqttDebugPrint(const char* message);
void mqttDebugPrintln(const char* message);
void mqttDebugPrintf(const char* format, ...);
void handleInferenceTopic(String inferenceStr);
void handleServerInference(String serverInferenceStr);
void handleJpegQualityCommand(String qualityStr);
void publishCameraSettings();
void handleBrightnessCommand(String brightnessStr);
void handleContrastCommand(String contrastStr);
void handleSaturationCommand(String saturationStr);
void handleAWBCommand(String awbStateStr);
void handleAECValueCommand(String aecStr);
void handleCooldownCommand(String cooldownStr);
void handleAeLevelCommand(String levelStr);
void handleAecValueCommand(String valueStr);
void handleExposureCtrlCommand(String stateStr);
void handleAec2Command(String stateStr);
void handleGainCtrlCommand(String stateStr);
void handleAgcGainCommand(String valueStr);
void handleCameraPresetSelect(String presetStr);
void handleCameraPresetSave();
void handleIRBarrierStateChange(bool barrierBroken);
void saveSettingsToEEPROM();
void loadSettingsFromEEPROM();
void handleDetectionModeCommand(String stateStr);
void handleDebugToggleCommand(String stateStr);
void handleCatLocationCommand(String locationStr);
void handleFlapStateCommand(String stateStr);
void updateIRBarrierState();
bool isEEPROMInitialized();
void initializeEEPROM();
void savePresetToEEPROM(uint8_t presetIndex);
void applyPresetFromEEPROM(uint8_t presetIndex);
void handleModelSourceCommand(String stateStr);
void handleInferenceModeCommand(String modeStr);

// Add more handler functions as needed

WiFiClient espClient;
PubSubClient client(espClient);
AsyncWebServer server(80);  // HTTP server for model uploads

// Global variables
bool flapEnabled = true;  // Initialize flap state
bool detectionModeEnabled = true;
bool mqttDebugEnabled = true;
bool catLocation = true; // true = home
bool barrierTriggered = false;  // Flag to indicate barrier has been triggered
bool barrierStableState = false; // Last confirmed stable state (false = not broken, true = broken)
esp_err_t cameraInitStatus = ESP_FAIL;
bool useLocalModel = true;  // Default to local model.cc when no SD card
uint8_t inferenceMode = INFERENCE_MODE_BOTH; // Default to both

// Model comparison tracking
String lastESP32Inference = "";
String lastServerInference = "";
unsigned long totalInferences = 0;
unsigned long inferenceMatches = 0;
unsigned long inferenceMismatches = 0;

// Timer for saving settings
unsigned long lastSettingsChangeTime = 0;
const unsigned long SETTINGS_SAVE_DELAY = 15000; // 15 seconds

// Timer for wifi signal update
unsigned long lastDiagnosticUpdateTime = 0;
const unsigned long DIAGNOSTIC_UPDATE_INTERVAL = 15000; 

// Variables for loop time measurement
unsigned long loopStartTime = 0;
unsigned long loopDurationSum = 0;
unsigned long loopCount = 0;

// Timing for full trigger -> capture -> send -> inference chain
unsigned long triggerStartTime = 0;      // IR barrier becomes stably broken
unsigned long captureStartTime = 0;      // captureAndSendImage() entry
unsigned long captureEndTime = 0;        // after successful capture
unsigned long sendEndTime = 0;           // after MQTT image publish

// Debounce and Cooldown Settings
float cooldownDuration = 0.0;    // Cooldown duration in seconds (default to 0)
unsigned long lastBarrierClearedTime = 0;     // Timestamp of the last valid trigger
unsigned long lastIrDebug = 0;

uint8_t activeCameraPreset = 0; // 0 = day, 1 = night

static IrState g_stable = IR_CLEAR;
static IrState g_candidate = IR_CLEAR;
static uint32_t g_lastChangeMs = 0;      // when candidate changed
static uint32_t g_lastStableMs = 0;      // last time we committed a stable change
static bool g_irSensingEnabled = true;   // mask while IR is intentionally off
static volatile uint32_t g_pulseCount = 0;    // count IR pulses for robust detection
static uint32_t g_lastPulseCheckMs = 0;       // last time we checked pulse count


// The Tensor Arena memory area is used by TensorFlow Lite to store input, output and intermediate tensors
// It must be defined as a global array of byte (or u_int8 which is the same type on Arduino) 
// The Tensor Arena size must be defined by trials and errors. We use here a quite large value.
// The alignas(16) directive is used to ensure that the array is aligned on a 16-byte boundary,
// this is important for performance and to prevent some issues on ARM microcontroller architectures.
// Adjust this based on your model's requirements.
constexpr int kTensorArenaSize = 20 * 1024;  // For example, 20KB; adjust as needed.
uint8_t tensor_arena[kTensorArenaSize];

// Global pointers for the model and interpreter.
const tflite::Model* model = nullptr;
tflite::MicroInterpreter* interpreter = nullptr;

// Global pointer to the active model (embedded flash or owned heap).
const uint8_t* g_model_data = nullptr;
size_t g_model_size = 0;
// If non-null, this holds a heap/PSRAM-allocated model we own and must free on switch.
static uint8_t* g_owned_heap_model = nullptr;


// -------- Model ownership helpers (safe switching between embedded and SD) --------
static void freeOwnedModel()
{
  if (g_owned_heap_model) {
    heap_caps_free(g_owned_heap_model);
    g_owned_heap_model = nullptr;
  }
}

static void adoptEmbeddedModel()
{
  freeOwnedModel();
  g_model_data = my_model_quant_tflite;
  g_model_size = my_model_quant_tflite_len;
  useLocalModel = true;
}

static bool adoptFileModel(const char* path)
{
  uint8_t* buf = nullptr;
  size_t sz = 0;
  if (!loadModelFromSD(path, &buf, &sz)) {
    return false;
  }
  // Minimal FlatBuffer sanity: "TFL3" at bytes 4..7
  if (!(sz >= 8 && buf[4]=='T' && buf[5]=='F' && buf[6]=='L' && buf[7]=='3')) {
    heap_caps_free(buf);
    return false;
  }

  freeOwnedModel();
  g_owned_heap_model = buf;
  g_model_data = buf;   // const pointer to owned heap
  g_model_size = sz;
  useLocalModel = false;
  return true;
}
// -------------------------------------------------------------------------------

void setup() {
  Serial.begin(115200);
  delay(1000);  // Wait for Serial
  
  // Initialize SD card but don't fail if not present
if (!SD.begin()) {
  mqttDebugPrintln("SD card initialization failed - using embedded model");
  useLocalModel = true;
}

// Select model based on flag
if (!useLocalModel) {
  if (!adoptFileModel("/model.tflite")) {
    mqttDebugPrintln("Model loading from SD failed - falling back to embedded model");
    adoptEmbeddedModel();
  } else {
    mqttDebugPrintln("Using SD card model");
  }
} else {
  adoptEmbeddedModel();
  mqttDebugPrintln("Using embedded model");
}

  cameraInitStatus = initCamera();
  
  EEPROM.begin(EEPROM_SIZE);
  
  // Initialize GPIOs
  pinMode(IR_PIN, INPUT);
  pinMode(ENABLE_FLAP_PIN, OUTPUT);
  
  // Start IR transmitter FIRST
  ir_init();
  ir_on();
  
  // Give the IR carrier time to stabilize and TSOP to settle
  delay(100);
  
  // NOW attach the interrupt and reset counters
  g_pulseCount = 0;
  g_lastPulseCheckMs = millis();
  attachInterrupt(digitalPinToInterrupt(IR_PIN), ir_falling_isr, FALLING);
  
  // Wait for first valid reading
  delay(PULSE_CHECK_INTERVAL + 5);  // Wait one pulse check interval
  IrState initialReading = readIrRaw();
  g_stable = initialReading;
  g_candidate = initialReading;
  g_lastStableMs = millis();  // ← ADD THIS LINE

  setup_wifi();
    // Disable Wi-Fi power save mode
  esp_wifi_set_ps(WIFI_PS_NONE);

  // Initialize MQTT
  client.setServer(MQTT_SERVER, 1883);
  client.setCallback(handleMqttMessages);

  client.setBufferSize(MQTT_MAX_PACKET_SIZE);
    
  mqttConnect();

  setupOTA();  // Initialize OTA

  // Initialize EEPROM
  if (!isEEPROMInitialized()) {
    initializeEEPROM();
  } else {
    loadSettingsFromEEPROM();
  }

  setupWebServer();  // Initialize HTTP server for model uploads
  checkResetReason();
  publishIPState();
  mqttInitialPublish();

  setupInference();

  mqttDebugPrintln("ESP Setup finished");
  mqttDebugPrintf("Camera init: 0x%x (%s)\n",
                cameraInitStatus,
                esp_err_to_name(cameraInitStatus));
}

void loop() {
  recordLoopTime();
  // Reconnect to Wi-Fi if disconnected
  if (WiFi.status() != WL_CONNECTED) {
    setup_wifi();
  }

  if (!client.connected()) {
    mqttReconnect();
  }
  client.loop();

  // Handle OTA updates
  ArduinoOTA.handle();
  
  // Handle IR barrier state
  updateIRBarrierState();

  // Save settings to EEPROM if needed
  if (millis() - lastSettingsChangeTime > SETTINGS_SAVE_DELAY && lastSettingsChangeTime != 0) {
    saveSettingsToEEPROM();
    lastSettingsChangeTime = 0;  // Reset timer
  }

  publishDiagnostics();
  //delay(10);  // Small delay to prevent watchdog resets
  
  // IR transmitter burst handling
  ir_burst();



// In loop(), near the end:
// if (millis() - lastIrDebug > 1000) {
//   lastIrDebug = millis();
//   uint32_t nowUs = micros();
//   bool beam_ok = (nowUs - g_lastIrLowUs) < IR_SEEN_WINDOW_US;
//   int raw = digitalRead(IR_PIN);
//   mqttDebugPrintf("IR debug: raw=%d, beam_ok=%s, dt_us=%lu\n",
//                   raw,
//                   beam_ok ? "true" : "false",
//                   (unsigned long)(nowUs - g_lastIrLowUs));
// }


  yield();
}


void IRAM_ATTR ir_falling_isr() {
  // TSOP output is active LOW when it detects IR carrier
  // Just count pulses - much more robust than timing individual edges
  g_pulseCount++;
}

void ir_init()
{
    ledcSetup(IR_PWM_CH, IR_FREQ, 8);   // 38 kHz, 8-bit
    ledcAttachPin(IR_PWM_PIN, IR_PWM_CH);
    ledcWrite(IR_PWM_CH, 0);            // start off
}

void ir_on()  { ledcWrite(IR_PWM_CH, IR_DUTY); }
void ir_off() { ledcWrite(IR_PWM_CH, 0); }

void ir_burst() {
    // Call from loop() or a 1 kHz timer
    static uint32_t t=0; static bool on=false;
    if (micros() - t > 600) {  // ~600 µs
      t = micros();
      on = !on;
      on ? ir_on() : ir_off();
    }
}

// Map raw digital read to logical state
inline IrState readIrRaw()
{
  // Check pulse count over a time window for robust detection
  static IrState lastReading = IR_CLEAR;
  uint32_t nowMs = millis();
  
  // Every 50ms, check if we got enough pulses
  if (nowMs - g_lastPulseCheckMs >= PULSE_CHECK_INTERVAL) {
    uint32_t pulses = g_pulseCount;
    g_pulseCount = 0;  // Reset counter
    g_lastPulseCheckMs = nowMs;
    
    // We burst at ~830 Hz (600µs on + 600µs off = 1200µs period)
    // In 50ms we should see ~41 pulses if beam is clear
    // Allow some margin: if we see >20 pulses, beam is clear
    lastReading = (pulses > PULSE_THRESHOLD) ? IR_CLEAR : IR_BROKEN;
  }
  
  // Return the last calculated reading
  return lastReading;
}

void irDisableForCritical() {
  ir_off();  // Physically turn off IR transmitter to prevent spurious signals
  detachInterrupt(digitalPinToInterrupt(IR_PIN));
  g_irSensingEnabled = false;
}

void irEnableAfterCritical() {
  g_pulseCount = 0;
  uint32_t now = millis();
  g_lastPulseCheckMs = now;
  g_candidate = g_stable;
  g_lastChangeMs = now;
  g_lastStableMs = now;
  g_irSensingEnabled = true;
  attachInterrupt(digitalPinToInterrupt(IR_PIN), ir_falling_isr, FALLING);
  delay(5);
  ir_on();  // Turn IR transmitter back on
}

void checkResetReason() {
  esp_reset_reason_t reason = esp_reset_reason();

  switch (reason) {
    case ESP_RST_POWERON:
      mqttDebugPrintln("Reset due to power on");
      break;
    case ESP_RST_SW:
      mqttDebugPrintln("Reset due to software restart");
      break;
    case ESP_RST_PANIC:
      mqttDebugPrintln("Reset due to exception/panic");
      break;
    case ESP_RST_INT_WDT:
      mqttDebugPrintln("Reset due to interrupt watchdog");
      break;
    case ESP_RST_TASK_WDT:
      mqttDebugPrintln("Reset due to task watchdog");
      break;
    default:
      mqttDebugPrintln("Unknown reset reason");
      break;
    }
}

bool isEEPROMInitialized() {
  uint8_t version = EEPROM.read(EEPROM_ADDR_VERSION);
  return version == EEPROM_VERSION;
}

void initializeEEPROM() {
  mqttDebugPrintln("Initializing EEPROM with default settings...");
  
  // Write the current version to EEPROM
  // This write is buffered and will be committed by saveSettingsToEEPROM()
  EEPROM.write(EEPROM_ADDR_VERSION, EEPROM_VERSION);
  
  // Initialize settings to default values
  detectionModeEnabled = true;
  cooldownDuration = 0.0;
  catLocation = true; // default: cat is home
  inferenceMode = INFERENCE_MODE_BOTH; // Default to both
  
  // Initialize camera settings to defaults
  sensor_t * s = esp_camera_sensor_get();
  if (s != NULL) {
    s->set_framesize(s, FRAMESIZE_VGA);
    s->set_quality(s, 10);
    s->set_brightness(s, -2);
    s->set_contrast(s, 1);
    s->set_whitebal(s, true);
    s->set_ae_level(s, 0);
    s->set_aec_value(s, 0);
    s->set_exposure_ctrl(s, 1); // auto exposure on
    s->set_aec2(s, 1);          // extra AEC off
    s->set_gain_ctrl(s, 1);     // auto gain on
    s->set_agc_gain(s, 0);
  }
  savePresetToEEPROM(0); // day

  if (s != NULL) {
    s->set_framesize(s, FRAMESIZE_VGA);
    s->set_quality(s, 10);
    s->set_brightness(s, -2);
    s->set_contrast(s, 1);
    s->set_whitebal(s, false);
    s->set_ae_level(s, 0);
    s->set_aec_value(s, 100);
    s->set_exposure_ctrl(s, 0); // auto exposure on
    s->set_aec2(s, 0);          // extra AEC off
    s->set_gain_ctrl(s, 0);     // auto gain on
    s->set_agc_gain(s, 5);
  }
  // Save default settings to EEPROM
  // This handles its own critical section and commits the version write above too
  saveSettingsToEEPROM();

  // Initialize presets: copy current camera settings into both day and night 
  // TODO: individualize these defaults
  
  savePresetToEEPROM(1); // night

  // Default active preset: day
  irDisableForCritical();
  activeCameraPreset = 0;
  EEPROM.write(EEPROM_ADDR_ACTIVE_PRESET, activeCameraPreset);
  EEPROM.commit();
  irEnableAfterCritical();
}

void setup_wifi() {
  Serial.println();
  Serial.print("Connecting to ");
  Serial.println(ssid);

  WiFi.mode(WIFI_STA);
  WiFi.begin(ssid, password);
  WiFi.setTxPower(WIFI_POWER_19_5dBm);

  // Wait for connection
  while (WiFi.status() != WL_CONNECTED) {
    delay(500);
    Serial.print(".");
  }
  
  Serial.println("\nWiFi connected");
  Serial.print("IP address: ");
  Serial.println(WiFi.localIP());
}

void mqttConnect() {
  while (!client.connected()) {
    // Generate a unique client ID using the MAC address
    String clientId = "ESP32Client-";
    clientId += String(WiFi.macAddress());

    Serial.print("Attempting MQTT connection...");
    if (client.connect(clientId.c_str())) {
      Serial.println("connected");
      mqttSubscribe();
    } else {
      Serial.print("failed, rc=");
      Serial.print(client.state());
      Serial.println(" trying again in 5 seconds");
      delay(5000);
    }
  }
}

void mqttReconnect() {
  while (!client.connected()) {
    // Generate a unique client ID using the MAC address
    String clientId = "ESP32Client-";
    clientId += String(WiFi.macAddress());

    Serial.print("Attempting MQTT connection...");
    if (client.connect(clientId.c_str())) {
      Serial.println("connected");
      // Subscribe to command topics
      mqttSubscribe();
    } else {
      Serial.print("failed, rc=");
      Serial.print(client.state());
      Serial.println(" trying again in 5 seconds");
      delay(5000);
    }
  }
}

void mqttSubscribe() {
    // System commands
    client.subscribe(COMMAND_TOPIC);
    client.subscribe(INFERENCE_TOPIC);
    client.subscribe(SERVER_INFERENCE_TOPIC);  // Subscribe to server inference results

    // Camera settings
    client.subscribe(SET_JPEG_QUALITY_TOPIC);
    client.subscribe(SET_BRIGHTNESS_TOPIC);
    client.subscribe(SET_CONTRAST_TOPIC);
    client.subscribe(SET_AWB_TOPIC);
    client.subscribe(SET_EXPOSURE_CTRL_TOPIC);
    client.subscribe(SET_AEC_VALUE_TOPIC);

    // Operational settings
    client.subscribe(SET_DETECTION_MODE_TOPIC);
    client.subscribe(SET_DEBUG_TOGGLE_TOPIC);
    client.subscribe(SET_COOLDOWN_TOPIC);
    client.subscribe(SET_FLAP_STATE_TOPIC);
    client.subscribe(SET_CAT_LOCATION_TOPIC);
    client.subscribe(SET_MODEL_SOURCE_TOPIC);
    client.subscribe(SET_AE_LEVEL_TOPIC);
    client.subscribe(SET_AEC_VALUE_TOPIC);
    client.subscribe(SET_EXPOSURE_CTRL_TOPIC);
    client.subscribe(SET_AEC2_TOPIC);
    client.subscribe(SET_GAIN_CTRL_TOPIC);
    client.subscribe(SET_AGC_GAIN_TOPIC);
    client.subscribe(SET_CAMERA_PRESET_TOPIC);
    client.subscribe(SET_CAMERA_PRESET_SAVE_TOPIC);
    client.subscribe(SET_INFERENCE_MODE_TOPIC);
}

void mqttInitialPublish() {
  publishDiscoveryConfigs();
  publishCameraSettings();
  publishCooldownState();
  client.publish(DETECTION_MODE_TOPIC, detectionModeEnabled ? "ON" : "OFF", true);
  client.publish(DEBUG_TOGGLE_TOPIC, mqttDebugEnabled ? "ON" : "OFF", true);
  client.publish(CAT_LOCATION_TOPIC, catLocation ? "ON" : "OFF", true);
  client.publish(CAMERA_PRESET_TOPIC, activeCameraPreset == 0 ? "day" : "night", true);
  
  String modeStr;
  switch(inferenceMode) {
    case INFERENCE_MODE_LOCAL: modeStr = "local"; break;
    case INFERENCE_MODE_SERVER: modeStr = "server"; break;
    default: modeStr = "both"; break;
  }
  client.publish(INFERENCE_MODE_TOPIC, modeStr.c_str(), true);
}

esp_err_t initCamera() {
  camera_config_t config;
  config.ledc_channel = LEDC_CHANNEL_0;
  config.ledc_timer   = LEDC_TIMER_0;
  config.pin_d0 = Y2_GPIO_NUM;
  config.pin_d1 = Y3_GPIO_NUM;
  config.pin_d2 = Y4_GPIO_NUM;
  config.pin_d3 = Y5_GPIO_NUM;
  config.pin_d4 = Y6_GPIO_NUM;
  config.pin_d5 = Y7_GPIO_NUM;
  config.pin_d6 = Y8_GPIO_NUM;
  config.pin_d7 = Y9_GPIO_NUM;
  config.pin_xclk = XCLK_GPIO_NUM;
  config.pin_pclk = PCLK_GPIO_NUM;
  config.pin_vsync = VSYNC_GPIO_NUM;
  config.pin_href = HREF_GPIO_NUM;
  config.pin_sccb_sda = SIOD_GPIO_NUM;
  config.pin_sccb_scl = SIOC_GPIO_NUM;
  config.pin_pwdn = PWDN_GPIO_NUM;
  config.pin_reset = RESET_GPIO_NUM;
  config.xclk_freq_hz = 20000000;
  config.pixel_format = PIXFORMAT_GRAYSCALE;
  config.fb_location = CAMERA_FB_IN_PSRAM;  // Use internal DRAM

  // Frame parameters
  config.frame_size   = FRAMESIZE_VGA;
  config.jpeg_quality = 10; // Lower means higher quality
  config.fb_count     = 1;
  config.grab_mode    = CAMERA_GRAB_LATEST;

  // Camera init
  esp_err_t err = esp_camera_init(&config);
  if (err != ESP_OK) {
    Serial.printf("Camera init failed with error 0x%x", err);
    //ESP.restart();
  }
  return err;
}

// Function to load the model file from the SD card into memory.
bool loadModelFromSD(const char* modelPath, uint8_t** modelBuffer, size_t* modelSize) {
  File modelFile = SD.open(modelPath, FILE_READ);
  if (!modelFile) {
    Serial.println("Failed to open model file on SD card");
    return false;
  }
  
  *modelSize = modelFile.size();
  // Allocate buffer in PSRAM if available.
  *modelBuffer = (uint8_t*) heap_caps_malloc(*modelSize, MALLOC_CAP_SPIRAM);
  if (!*modelBuffer) {
    Serial.println("Failed to allocate memory for model");
    modelFile.close();
    return false;
  }
  
  // Read the file into the buffer.
  size_t bytesRead = modelFile.read(*modelBuffer, *modelSize);
  modelFile.close();
  
  if (bytesRead != *modelSize) {
    Serial.println("Error reading the complete model file");
    heap_caps_free(*modelBuffer);
    return false;
  }
  
  Serial.printf("Model loaded: %d bytes\n", *modelSize);
  return true;
}

bool updateModelFromSD() {
  // Check if a new model file exists, e.g. "model_new.tflite"
  if (SD.exists("/model_new.tflite")) {
    // Optional: Validate the new file (size, checksum, etc.)
    File newModel = SD.open("/model_new.tflite", FILE_READ);
    if (!newModel) {
      Serial.println("Failed to open new model file.");
      return false;
    }
    size_t newSize = newModel.size();
    newModel.close();
    
    // Remove the old model file.
    if (SD.exists("/model.tflite")) {
      SD.remove("/model.tflite");
    }

    // If validation passes, rename the file.
    if (SD.rename("/model_new.tflite", "/model.tflite")) {
      Serial.println("Model updated successfully.");
      return true;
    } else {
      Serial.println("Failed to rename the model file.");
    }
  }
  return false;
}

void reloadModel() {
  // Reload from SD and reinitialize interpreter
  if (!adoptFileModel("/model.tflite")) {
    Serial.println("Failed to load the new model from SD");
    return;
  }
  if (!setupInference()) {
    Serial.println("Failed to reinitialize inference with the new model");
  } else {
    Serial.println("New model loaded and interpreter reinitialized.");
  }
}

// Setup function to initialize the model and interpreter.
bool setupInference() {
  Serial.println("Setting up inference...");
  // Load the model from flash.
  model = tflite::GetModel(g_model_data);
  if (model->version() != TFLITE_SCHEMA_VERSION) {
    Serial.printf("Model schema version (%d) does not match TFLite Micro schema version (%d).\n",
                  model->version(), TFLITE_SCHEMA_VERSION);
    return false;
  }
  
  // Create an op resolver.
  static tflite::AllOpsResolver resolver;
  
  // Create a persistent interpreter.
  static tflite::MicroInterpreter static_interpreter(model, resolver, tensor_arena, kTensorArenaSize);
  interpreter = &static_interpreter;
  
  // Allocate tensors.
  TfLiteStatus allocate_status = interpreter->AllocateTensors();
  if (allocate_status != kTfLiteOk) {
    Serial.println("AllocateTensors() failed");
    return false;
  }
  
  Serial.println("Inference setup complete.");
  return true;
}

// Run inference using the persistent interpreter.
// 'input_data' must match the model's expected input size.
bool run_inference(uint8_t* input_data, size_t input_data_size) {
  // Get the model's input tensor.
  TfLiteTensor* input = interpreter->input(0);
  if (input_data_size != input->bytes) {
    Serial.printf("Input data size (%d) does not match model input size (%d)\n",
                  input_data_size, input->bytes);
    return false;  // or handle the error as needed
  }
  
  // Copy the input data into the input tensor.
  memcpy(input->data.uint8, input_data, input_data_size);
  
  // Run inference.
  TfLiteStatus invoke_status = interpreter->Invoke();
  if (invoke_status != kTfLiteOk) {
    Serial.println("Invoke failed");
    return false;
  }
  
  // Get the output tensor.
  TfLiteTensor* output = interpreter->output(0);
  
  // For a two-element output:
  // output->data.uint8[0] is the score for "no prey"
  // output->data.uint8[1] is the score for "prey"
  bool preyDetected = output->data.uint8[1] > output->data.uint8[0];
  
  return preyDetected;
}

// Function to process the cropped frame and convert it to JPEG.
void processCroppedAndConvert(camera_fb_t *cropped) {
  uint8_t *jpg_buf = NULL;
  size_t jpg_len = 0;
  
  // Convert the grayscale frame to JPEG
  // Quality 12 is decent
  bool converted = frame2jpg(cropped, 12, &jpg_buf, &jpg_len);
  
  // Free the original grayscale buffer (allocated in PSRAM)
  if (cropped->buf) {
    heap_caps_free(cropped->buf);
    cropped->buf = NULL;
  }

  if (!converted) {
    mqttDebugPrintln("JPEG compression failed");
    cropped->len = 0;
    cropped->format = PIXFORMAT_GRAYSCALE; // Invalid state really
    return;
  }

  // Update the struct to point to the new JPEG buffer
  // Note: frame2jpg allocates using standard malloc (internal RAM usually)
  cropped->buf = jpg_buf;
  cropped->len = jpg_len;
  cropped->format = PIXFORMAT_JPEG;
  
  mqttDebugPrintf("Converted to JPEG: %u bytes\n", jpg_len);
}

void captureAndSendImage() {
  if (cameraInitStatus != ESP_OK) {
    mqttDebugPrintln("captureAndSendImage: camera not initialized");
    return;
  }
  captureStartTime = millis();
  irDisableForCritical();
  delay(5); // Short delay to allow camera to adjust to lighting change. Increase if IR bleed shines through
  
  // First capture to flush the old frame from the buffer
  camera_fb_t * fb = esp_camera_fb_get();
  if (fb) {
    esp_camera_fb_return(fb);
  }
  
  // Second capture to get the current frame
  fb = esp_camera_fb_get();
  
  if (!fb) {
    Serial.println("Camera capture failed");
    mqttDebugPrintln("Camera capture failed");
<<<<<<< HEAD
    return;
  }
  
  // Crop the image to a centered 384x384 square in PSRAM.
  camera_fb_t *cropped = cropFrame(fb);
  if (!cropped) {
      esp_camera_fb_return(fb);
      return;
  }
=======
    irEnableAfterCritical();  // CRITICAL: Must re-enable IR even on failure
    return;
  }
  
  irEnableAfterCritical();  // Re-enable IR as soon as capture completes

  mqttDebugPrintf("Image size: %u bytes\n", fb->len);

>>>>>>> 9f5ea186
  captureEndTime = millis();

  // --- LOCAL INFERENCE PATH ---
  if (inferenceMode == INFERENCE_MODE_LOCAL || inferenceMode == INFERENCE_MODE_BOTH) {
    // Resize the cropped image to 96x96 for ESP32 inference.
    camera_fb_t *resized = resizeFrame(cropped);
    if (resized) {
      // Copy resized data to input buffer for inference
      // The resized image should already be grayscale 96x96
      memcpy((void*)resized->buf, (const void*)resized->buf, 96 * 96);
      
      // Run LOCAL ESP32 inference on 96x96 image for prey/not_prey
      bool esp32PreyDetected = run_inference(resized->buf, 96 * 96);
      
      // Publish ESP32 inference result
      String esp32Result = esp32PreyDetected ? "prey" : "not_prey";
      lastESP32Inference = esp32Result;
      client.publish(ESP32_INFERENCE_TOPIC, esp32Result.c_str(), false);
      
      // Make flap decision based on LOCAL inference
      if (esp32PreyDetected) {
        handleFlapStateCommand("OFF");
        mqttDebugPrintln("ESP32: Prey detected - closing flap");
      } else {
        handleFlapStateCommand("ON");
        mqttDebugPrintln("ESP32: No prey - opening flap");
      }
      
      // Free the resized frame's buffer and struct.
      if (resized->buf) heap_caps_free(resized->buf);
      heap_caps_free(resized);
    } else {
      mqttDebugPrintln("Failed to resize for local inference");
    }
  }

  // --- SERVER INFERENCE PATH ---
  if (inferenceMode == INFERENCE_MODE_SERVER || inferenceMode == INFERENCE_MODE_BOTH) {
    // Convert cropped 384x384 to JPEG for sending to server
    processCroppedAndConvert(cropped);

    // Publish the 384x384 image to server via MQTT for detailed inference
    if (client.connected()) {
      if (client.publish(IMAGE_TOPIC, cropped->buf, cropped->len, true)) {
        mqttDebugPrintln("Image sent to server for inference");
      } else {
        mqttDebugPrintln("Failed to send image to server");
      }
    }
    sendEndTime = millis();
  }

  // Free the cropped frame (it might be JPEG now if server path ran, or still grayscale if not)
  // processCroppedAndConvert uses standard malloc for the new buffer if it converts
  // cropFrame uses PSRAM malloc
  
  if (cropped->format == PIXFORMAT_JPEG) {
     if (cropped->buf) free(cropped->buf); // frame2jpg uses standard malloc
  } else {
     if (cropped->buf) heap_caps_free(cropped->buf); // still in PSRAM
  }
  heap_caps_free(cropped); // struct was in PSRAM

  esp_camera_fb_return(fb);
}

// Function to crop a centered 384x384 square from the frame.
// Returns a pointer to the cropped image data (allocated in PSRAM) or NULL on failure.
camera_fb_t* cropFrame(camera_fb_t *fb) {
  const int cropSize = 384;
  // Allocate a new camera_fb_t structure in PSRAM.
  camera_fb_t *cropped = (camera_fb_t*) heap_caps_malloc(sizeof(camera_fb_t), MALLOC_CAP_SPIRAM);
  if (!cropped) {
      Serial.println("Failed to allocate memory for cropped frame struct");
      return NULL;
  }
  cropped->width  = cropSize;
  cropped->height = cropSize;
  cropped->format = PIXFORMAT_GRAYSCALE;
  cropped->len    = cropSize * cropSize * BPP;
  // Allocate the image buffer in PSRAM.
  cropped->buf = (uint8_t*) heap_caps_malloc(cropped->len, MALLOC_CAP_SPIRAM);
  if (!cropped->buf) {
      Serial.println("Failed to allocate buffer for cropped frame");
      heap_caps_free(cropped);
      return NULL;
  }

  // Calculate top-left corner of the crop.
  int left = (fb->width - cropSize) / 2;
  int top  = (fb->height - cropSize) / 2;

  // Copy pixels from the original frame to the cropped buffer.
  for (int y = 0; y < cropSize; y++) {
      int srcY = top + y;
      for (int x = 0; x < cropSize; x++) {
          int srcX = left + x;
          int srcIndex = srcY * fb->width + srcX; // Since BPP=1
          int dstIndex = y * cropSize + x;
          cropped->buf[dstIndex] = fb->buf[srcIndex];
      }
  }
  return cropped;
}

// Function to resize the cropped image from originalSize x originalSize (384x384)
// to targetSize x targetSize (96x96) using nearest-neighbor scaling.
// Returns a pointer to the resized image data (allocated in PSRAM) or NULL on failure.
camera_fb_t* resizeFrame(camera_fb_t *cropped) {
  const int targetSize = 96;
  int originalSize = cropped->width;  // should be 384
  // Allocate a new camera_fb_t structure for the resized image.
  camera_fb_t *resized = (camera_fb_t*) heap_caps_malloc(sizeof(camera_fb_t), MALLOC_CAP_SPIRAM);
  if (!resized) {
      Serial.println("Failed to allocate memory for resized frame struct");
      return NULL;
  }
  resized->width  = targetSize;
  resized->height = targetSize;
  resized->format = PIXFORMAT_GRAYSCALE;
  resized->len    = targetSize * targetSize * BPP;
  resized->buf = (uint8_t*) heap_caps_malloc(resized->len, MALLOC_CAP_SPIRAM);
  if (!resized->buf) {
      Serial.println("Failed to allocate buffer for resized frame");
      heap_caps_free(resized);
      return NULL;
  }

  float scale = (float)originalSize / targetSize;  // In our case, 384/96 = 4.0
  // Nearest-neighbor resizing.
  for (int y = 0; y < targetSize; y++) {
      for (int x = 0; x < targetSize; x++) {
          int srcX = (int)(x * scale);
          int srcY = (int)(y * scale);
          int srcIndex = srcY * originalSize + srcX;
          int dstIndex = y * targetSize + x;
          resized->buf[dstIndex] = cropped->buf[srcIndex];
      }
  }
  return resized;
}

void enableFlap() {
  digitalWrite(ENABLE_FLAP_PIN, LOW);

  flapEnabled = true;
  client.publish(FLAP_STATE_TOPIC, flapEnabled ? "ON" : "OFF", true);
}

void disableFlap() {
  digitalWrite(ENABLE_FLAP_PIN, HIGH);

  flapEnabled = false;
  client.publish(FLAP_STATE_TOPIC, flapEnabled ? "ON" : "OFF", true);
}

void handleMqttMessages(char* topic, byte* payload, unsigned int length) {
  String incomingMessage;
  for (unsigned int i = 0; i < length; i++) {
    incomingMessage += (char)payload[i];
  }
  incomingMessage.trim();
  Serial.print("Message arrived [");
  Serial.print(topic);
  Serial.print("]: ");
  Serial.println(incomingMessage);

  if (String(topic) == COMMAND_TOPIC) {
    if (incomingMessage.equalsIgnoreCase("snapshot")) {
      triggerStartTime = millis();
      captureAndSendImage();
    } else if (incomingMessage.equalsIgnoreCase("restart")) {
      ESP.restart();
    }
  } else if (String(topic) == SET_JPEG_QUALITY_TOPIC) {
    handleJpegQualityCommand(incomingMessage);
  } else if (String(topic) == SET_BRIGHTNESS_TOPIC) {
    handleBrightnessCommand(incomingMessage);
  } else if (String(topic) == SET_CONTRAST_TOPIC) {
    handleContrastCommand(incomingMessage);
  } else if (String(topic) == SET_AWB_TOPIC) {
    handleAWBCommand(incomingMessage);
  } else if (String(topic) == SET_DETECTION_MODE_TOPIC) {
    handleDetectionModeCommand(incomingMessage);
  } else if (String(topic) == SET_FLAP_STATE_TOPIC) {
    handleFlapStateCommand(incomingMessage);
  } else if (String(topic) == SET_DEBUG_TOGGLE_TOPIC) {
    handleDebugToggleCommand(incomingMessage);
  } else if (String(topic) == SET_COOLDOWN_TOPIC) {
    handleCooldownCommand(incomingMessage);
  } else if (String(topic) == SET_AE_LEVEL_TOPIC) {
    handleAeLevelCommand(incomingMessage);
  } else if (String(topic) == SET_AEC_VALUE_TOPIC) {
    handleAecValueCommand(incomingMessage);
  } else if (String(topic) == SET_EXPOSURE_CTRL_TOPIC) {
    handleExposureCtrlCommand(incomingMessage);
  } else if (String(topic) == SET_AEC2_TOPIC) {
    handleAec2Command(incomingMessage);
  } else if (String(topic) == SET_GAIN_CTRL_TOPIC) {
    handleGainCtrlCommand(incomingMessage);
  } else if (String(topic) == SET_AGC_GAIN_TOPIC) {
    handleAgcGainCommand(incomingMessage);
  } else if (String(topic) == SET_CAMERA_PRESET_TOPIC) {
    handleCameraPresetSelect(incomingMessage);
  } else if (String(topic) == SET_CAMERA_PRESET_SAVE_TOPIC) {
    handleCameraPresetSave();
  } else if (String(topic) == INFERENCE_TOPIC) {
    handleInferenceTopic(incomingMessage);
  } else if (String(topic) == SERVER_INFERENCE_TOPIC) {
    handleServerInference(incomingMessage);
  } else if (String(topic) == SET_CAT_LOCATION_TOPIC) {
    handleCatLocationCommand(incomingMessage);
  } else if (String(topic) == SET_MODEL_SOURCE_TOPIC) {
    handleModelSourceCommand(incomingMessage);
  } else if (String(topic) == SET_INFERENCE_MODE_TOPIC) {
    handleInferenceModeCommand(incomingMessage);
  } else {
    mqttDebugPrintln("unknown topic");
  }
}

void mqttDebugPrint(const char* message) {
  Serial.print(message);
  if (mqttDebugEnabled && client.connected()) {
    client.publish(DEBUG_TOPIC, message, false);
  }
}

void mqttDebugPrintln(const char* message) {
  Serial.println(message);
  if (mqttDebugEnabled && client.connected()) {
    String msg = String(message) + "\n";
    client.publish(DEBUG_TOPIC, msg.c_str(), false);
  }
}

void mqttDebugPrintf(const char* format, ...) {
  // Define a buffer to hold the formatted message
  char buffer[256];  // Adjust the size as needed

  // Initialize the variable argument list
  va_list args;
  va_start(args, format);

  // Format the string and store it in buffer
  vsnprintf(buffer, sizeof(buffer), format, args);

  // Clean up the variable argument list
  va_end(args);

  // Output to Serial Monitor
  Serial.print(buffer);

  // Publish to MQTT if connected and enabled
  if (mqttDebugEnabled && client.connected()) {
    client.publish(DEBUG_TOPIC, buffer, false);
  }
}

void publishDiscoveryConfigs() {
  // Calculate capacity needed for the JSON documents
  const size_t capacity = JSON_OBJECT_SIZE(10) + 512;

  // IR Barrier Binary Sensor
  String irSensorConfigTopic = String(MQTT_DISCOVERY_PREFIX) + "/binary_sensor/" + DEVICE_NAME + "/ir_barrier/config";
  DynamicJsonDocument irSensorConfig(capacity);
  irSensorConfig["name"] = "IR Barrier";
  irSensorConfig["state_topic"] = IR_BARRIER_TOPIC;
  irSensorConfig["unique_id"] = String(DEVICE_UNIQUE_ID) + "_ir_barrier";
  irSensorConfig["device_class"] = "motion";
  irSensorConfig["payload_on"] = "broken";
  irSensorConfig["payload_off"] = "clear";
  JsonObject deviceInfo = irSensorConfig.createNestedObject("device");
  deviceInfo["identifiers"] = DEVICE_UNIQUE_ID;
  deviceInfo["name"] = "Cat Flap";
  deviceInfo["model"] = "AI Cat Flap";
  deviceInfo["manufacturer"] = "RB Advanced Intelligence Labs Inc.";
  deviceInfo["sw_version"] = DEVICE_SW_VERSION;
  deviceInfo["configuration_url"] = "http://192.168.1.163:5000/classify";
  String irSensorConfigPayload;
  serializeJson(irSensorConfig, irSensorConfigPayload);
  client.publish(irSensorConfigTopic.c_str(), irSensorConfigPayload.c_str(), true);

  // Flap State Sensor
  String flapStateConfigTopic = String(MQTT_DISCOVERY_PREFIX) + "/binary_sensor/" + DEVICE_NAME + "/flap_state/config";
  DynamicJsonDocument flapStateConfig(capacity);
  flapStateConfig["name"] = "Cat Flap State";
  flapStateConfig["state_topic"] = FLAP_STATE_TOPIC;
  flapStateConfig["device_class"] = "door";
  flapStateConfig["unique_id"] = String(DEVICE_UNIQUE_ID) + "_flap_state";
  JsonObject deviceInfo2 = flapStateConfig.createNestedObject("device");
  deviceInfo2["identifiers"] = DEVICE_UNIQUE_ID;
  String flapStateConfigPayload;
  serializeJson(flapStateConfig, flapStateConfigPayload);
  client.publish(flapStateConfigTopic.c_str(), flapStateConfigPayload.c_str(), true);

  // Flap Control Switch
  String flapSwitchConfigTopic = String(MQTT_DISCOVERY_PREFIX) + "/switch/" + DEVICE_NAME + "/flap_state/config";
  DynamicJsonDocument flapSwitchConfig(capacity);
  flapSwitchConfig["name"] = "Allow Entry";
  flapSwitchConfig["command_topic"] = SET_FLAP_STATE_TOPIC;
  flapSwitchConfig["state_topic"] = FLAP_STATE_TOPIC;
  flapSwitchConfig["payload_on"] = "ON";
  flapSwitchConfig["payload_off"] = "OFF";
  flapSwitchConfig["unique_id"] = String(DEVICE_UNIQUE_ID) + "_flap_control";
  JsonObject deviceInfo3 = flapSwitchConfig.createNestedObject("device");
  deviceInfo3["identifiers"] = DEVICE_UNIQUE_ID;
  String flapSwitchConfigPayload;
  serializeJson(flapSwitchConfig, flapSwitchConfigPayload);
  client.publish(flapSwitchConfigTopic.c_str(), flapSwitchConfigPayload.c_str(), true);

  // Detection Mode Switch
  String detectionModeConfigTopic = String(MQTT_DISCOVERY_PREFIX) + "/switch/" + DEVICE_NAME + "/detection_mode/config";
  DynamicJsonDocument detectionModeConfig(capacity);
  detectionModeConfig["name"] = "Detection Mode";
  detectionModeConfig["command_topic"] = SET_DETECTION_MODE_TOPIC;
  detectionModeConfig["state_topic"] = DETECTION_MODE_TOPIC;
  detectionModeConfig["payload_on"] = "ON";
  detectionModeConfig["payload_off"] = "OFF";
  detectionModeConfig["unique_id"] = String(DEVICE_UNIQUE_ID) + "_detection_mode";
  JsonObject deviceInfoDetection = detectionModeConfig.createNestedObject("device");
  deviceInfoDetection["identifiers"] = DEVICE_UNIQUE_ID;
  String detectionModeConfigPayload;
  serializeJson(detectionModeConfig, detectionModeConfigPayload);
  client.publish(detectionModeConfigTopic.c_str(), detectionModeConfigPayload.c_str(), true);

  // Cat Location Sensor
  String catLocationConfigTopic = String(MQTT_DISCOVERY_PREFIX) + "/binary_sensor/" + DEVICE_NAME + "/cat_location/config";
  DynamicJsonDocument catLocationConfig(capacity);
  catLocationConfig["name"] = "Cat Location";
  catLocationConfig["state_topic"] = CAT_LOCATION_TOPIC;
  catLocationConfig["unique_id"] = String(DEVICE_UNIQUE_ID) + "_cat_location";
  catLocationConfig["device_class"] = "presence";
  JsonObject deviceInfoCatLocation = catLocationConfig.createNestedObject("device");
  deviceInfoCatLocation["identifiers"] = DEVICE_UNIQUE_ID;
  String catLocationConfigPayload;
  serializeJson(catLocationConfig, catLocationConfigPayload);
  client.publish(catLocationConfigTopic.c_str(), catLocationConfigPayload.c_str(), true);

  // Set Location Switch
  String setLocationSwitchConfigTopic = String(MQTT_DISCOVERY_PREFIX) + "/switch/" + DEVICE_NAME + "/cat_location/config";
  DynamicJsonDocument setLocationSwitchConfig(capacity);
  setLocationSwitchConfig["name"] = "Cat Home";
  setLocationSwitchConfig["command_topic"] = SET_CAT_LOCATION_TOPIC;
  setLocationSwitchConfig["state_topic"] = CAT_LOCATION_TOPIC;
  setLocationSwitchConfig["payload_on"] = "ON";
  setLocationSwitchConfig["payload_off"] = "OFF";
  setLocationSwitchConfig["unique_id"] = String(DEVICE_UNIQUE_ID) + "_set_location";
  JsonObject deviceInfoSetLocation = setLocationSwitchConfig.createNestedObject("device");
  deviceInfoSetLocation["identifiers"] = DEVICE_UNIQUE_ID;
  String setLocationSwitchConfigPayload;
  serializeJson(setLocationSwitchConfig, setLocationSwitchConfigPayload);
  client.publish(setLocationSwitchConfigTopic.c_str(), setLocationSwitchConfigPayload.c_str(), true);

  // Debug Toggle Switch
  String debugToggleConfigTopic = String(MQTT_DISCOVERY_PREFIX) + "/switch/" + DEVICE_NAME + "/debug_toggle/config";
  DynamicJsonDocument debugToggleConfig(capacity);
  debugToggleConfig["name"] = "Debug Output";
  debugToggleConfig["command_topic"] = SET_DEBUG_TOGGLE_TOPIC;
  debugToggleConfig["state_topic"] = DEBUG_TOGGLE_TOPIC;
  debugToggleConfig["payload_on"] = "ON";
  debugToggleConfig["payload_off"] = "OFF";
  debugToggleConfig["unique_id"] = String(DEVICE_UNIQUE_ID) + "_debug_toggle";
  debugToggleConfig["entity_category"] = "diagnostic";
  JsonObject deviceInfoDebugToggle = debugToggleConfig.createNestedObject("device");
  deviceInfoDebugToggle["identifiers"] = DEVICE_UNIQUE_ID;
  String debugToggleConfigPayload;
  serializeJson(debugToggleConfig, debugToggleConfigPayload);
  client.publish(debugToggleConfigTopic.c_str(), debugToggleConfigPayload.c_str(), true);

   // Camera Entity
  String cameraConfigTopic = String(MQTT_DISCOVERY_PREFIX) + "/camera/" + DEVICE_NAME + "/camera/config";
  DynamicJsonDocument cameraConfig(capacity);
  cameraConfig["name"] = "Last Image";
  cameraConfig["unique_id"] = String(DEVICE_UNIQUE_ID) + "_camera";
  cameraConfig["topic"] = IMAGE_TOPIC;
  JsonObject deviceInfo4 = cameraConfig.createNestedObject("device");
  deviceInfo4["identifiers"] = DEVICE_UNIQUE_ID;
  String cameraConfigPayload;
  serializeJson(cameraConfig, cameraConfigPayload);
  client.publish(cameraConfigTopic.c_str(), cameraConfigPayload.c_str(), true);

  // JPEG Quality Number
  String jpegQualityConfigTopic = String(MQTT_DISCOVERY_PREFIX) + "/number/" + DEVICE_NAME + "/jpeg_quality/config";
  DynamicJsonDocument jpegQualityConfig(capacity);
  jpegQualityConfig["name"] = "Camera JPEG Quality";
  jpegQualityConfig["command_topic"] = "catflap/jpeg_quality/set";
  //jpegQualityConfig["entity_category"] = "configuration";
  jpegQualityConfig["state_topic"] = "catflap/jpeg_quality";
  jpegQualityConfig["unique_id"] = String(DEVICE_UNIQUE_ID) + "_jpeg_quality";
  jpegQualityConfig["min"] = 10;
  jpegQualityConfig["max"] = 63;
  jpegQualityConfig["step"] = 1;
  JsonObject deviceInfoJpegQuality = jpegQualityConfig.createNestedObject("device");
  deviceInfoJpegQuality["identifiers"] = DEVICE_UNIQUE_ID;
  String jpegQualityConfigPayload;
  serializeJson(jpegQualityConfig, jpegQualityConfigPayload);
  client.publish(jpegQualityConfigTopic.c_str(), jpegQualityConfigPayload.c_str(), true);

  // AE Level Number (-2..2)
  String aeLevelConfigTopic = String(MQTT_DISCOVERY_PREFIX) + "/number/" + DEVICE_NAME + "/ae_level/config";
  DynamicJsonDocument aeLevelConfig(capacity);
  aeLevelConfig["name"] = "AE Level";
  aeLevelConfig["command_topic"] = "catflap/ae_level/set";
  aeLevelConfig["state_topic"] = "catflap/ae_level";
  aeLevelConfig["unique_id"] = String(DEVICE_UNIQUE_ID) + "_ae_level";
  aeLevelConfig["min"] = -2;
  aeLevelConfig["max"] = 2;
  aeLevelConfig["step"] = 1;
  JsonObject deviceInfoAeLevel = aeLevelConfig.createNestedObject("device");
  deviceInfoAeLevel["identifiers"] = DEVICE_UNIQUE_ID;
  String aeLevelConfigPayload;
  serializeJson(aeLevelConfig, aeLevelConfigPayload);
  client.publish(aeLevelConfigTopic.c_str(), aeLevelConfigPayload.c_str(), true);

  // AEC Value Number (0..1200 typical OV2640 range)
  String aecValueConfigTopic = String(MQTT_DISCOVERY_PREFIX) + "/number/" + DEVICE_NAME + "/aec_value/config";
  DynamicJsonDocument aecValueConfig(capacity);
  aecValueConfig["name"] = "AE Value";
  aecValueConfig["command_topic"] = "catflap/aec_value/set";
  aecValueConfig["state_topic"] = "catflap/aec_value";
  aecValueConfig["unique_id"] = String(DEVICE_UNIQUE_ID) + "_aec_value";
  aecValueConfig["min"] = 0;
  aecValueConfig["max"] = 1200;
  aecValueConfig["step"] = 1;
  JsonObject deviceInfoAecValue = aecValueConfig.createNestedObject("device");
  deviceInfoAecValue["identifiers"] = DEVICE_UNIQUE_ID;
  String aecValueConfigPayload;
  serializeJson(aecValueConfig, aecValueConfigPayload);
  client.publish(aecValueConfigTopic.c_str(), aecValueConfigPayload.c_str(), true);

  // Exposure Ctrl Switch (AEC enable)
  String exposureCtrlConfigTopic = String(MQTT_DISCOVERY_PREFIX) + "/switch/" + DEVICE_NAME + "/exposure_ctrl/config";
  DynamicJsonDocument exposureCtrlConfig(capacity);
  exposureCtrlConfig["name"] = "AE Auto Exposure";
  exposureCtrlConfig["command_topic"] = "catflap/exposure_ctrl/set";
  exposureCtrlConfig["state_topic"] = "catflap/exposure_ctrl";
  exposureCtrlConfig["payload_on"] = "ON";
  exposureCtrlConfig["payload_off"] = "OFF";
  exposureCtrlConfig["unique_id"] = String(DEVICE_UNIQUE_ID) + "_exposure_ctrl";
  JsonObject deviceInfoExposureCtrl = exposureCtrlConfig.createNestedObject("device");
  deviceInfoExposureCtrl["identifiers"] = DEVICE_UNIQUE_ID;
  String exposureCtrlConfigPayload;
  serializeJson(exposureCtrlConfig, exposureCtrlConfigPayload);
  client.publish(exposureCtrlConfigTopic.c_str(), exposureCtrlConfigPayload.c_str(), true);

  // AEC2 Switch (advanced exposure)
  String aec2ConfigTopic = String(MQTT_DISCOVERY_PREFIX) + "/switch/" + DEVICE_NAME + "/aec2/config";
  DynamicJsonDocument aec2Config(capacity);
  aec2Config["name"] = "AE Advanced";
  aec2Config["command_topic"] = "catflap/aec2/set";
  aec2Config["state_topic"] = "catflap/aec2";
  aec2Config["payload_on"] = "ON";
  aec2Config["payload_off"] = "OFF";
  aec2Config["unique_id"] = String(DEVICE_UNIQUE_ID) + "_aec2";
  JsonObject deviceInfoAec2 = aec2Config.createNestedObject("device");
  deviceInfoAec2["identifiers"] = DEVICE_UNIQUE_ID;
  String aec2ConfigPayload;
  serializeJson(aec2Config, aec2ConfigPayload);
  client.publish(aec2ConfigTopic.c_str(), aec2ConfigPayload.c_str(), true);

  // Gain Ctrl Switch (AGC enable)
  String gainCtrlConfigTopic = String(MQTT_DISCOVERY_PREFIX) + "/switch/" + DEVICE_NAME + "/gain_ctrl/config";
  DynamicJsonDocument gainCtrlConfig(capacity);
  gainCtrlConfig["name"] = "AG Auto Gain";
  gainCtrlConfig["command_topic"] = "catflap/gain_ctrl/set";
  gainCtrlConfig["state_topic"] = "catflap/gain_ctrl";
  gainCtrlConfig["payload_on"] = "ON";
  gainCtrlConfig["payload_off"] = "OFF";
  gainCtrlConfig["unique_id"] = String(DEVICE_UNIQUE_ID) + "_gain_ctrl";
  JsonObject deviceInfoGainCtrl = gainCtrlConfig.createNestedObject("device");
  deviceInfoGainCtrl["identifiers"] = DEVICE_UNIQUE_ID;
  String gainCtrlConfigPayload;
  serializeJson(gainCtrlConfig, gainCtrlConfigPayload);
  client.publish(gainCtrlConfigTopic.c_str(), gainCtrlConfigPayload.c_str(), true);

  // AGC Gain Number (0..30 typical)
  String agcGainConfigTopic = String(MQTT_DISCOVERY_PREFIX) + "/number/" + DEVICE_NAME + "/agc_gain/config";
  DynamicJsonDocument agcGainConfig(capacity);
  agcGainConfig["name"] = "AG Gain";
  agcGainConfig["command_topic"] = "catflap/agc_gain/set";
  agcGainConfig["state_topic"] = "catflap/agc_gain";
  agcGainConfig["unique_id"] = String(DEVICE_UNIQUE_ID) + "_agc_gain";
  agcGainConfig["min"] = 0;
  agcGainConfig["max"] = 30;
  agcGainConfig["step"] = 1;
  JsonObject deviceInfoAgcGain = agcGainConfig.createNestedObject("device");
  deviceInfoAgcGain["identifiers"] = DEVICE_UNIQUE_ID;
  String agcGainConfigPayload;
  serializeJson(agcGainConfig, agcGainConfigPayload);
  client.publish(agcGainConfigTopic.c_str(), agcGainConfigPayload.c_str(), true);

  // Camera Preset Select (day/night)
  String cameraPresetConfigTopic = String(MQTT_DISCOVERY_PREFIX) + "/select/" + DEVICE_NAME + "/camera_preset/config";
  DynamicJsonDocument cameraPresetConfig(capacity);
  cameraPresetConfig["name"] = "Preset";
  cameraPresetConfig["command_topic"] = SET_CAMERA_PRESET_TOPIC;
  cameraPresetConfig["state_topic"] = CAMERA_PRESET_TOPIC;
  cameraPresetConfig["unique_id"] = String(DEVICE_UNIQUE_ID) + "_camera_preset";
  cameraPresetConfig["icon"] = "mdi:theme-light-dark";
  JsonArray presetOptions = cameraPresetConfig.createNestedArray("options");
  presetOptions.add("day");
  presetOptions.add("night");
  JsonObject deviceInfoPreset = cameraPresetConfig.createNestedObject("device");
  deviceInfoPreset["identifiers"] = DEVICE_UNIQUE_ID;
  String cameraPresetConfigPayload;
  serializeJson(cameraPresetConfig, cameraPresetConfigPayload);
  client.publish(cameraPresetConfigTopic.c_str(), cameraPresetConfigPayload.c_str(), true);

  // Camera Preset Save Button (save current settings to selected preset)
  String cameraPresetSaveConfigTopic = String(MQTT_DISCOVERY_PREFIX) + "/button/" + DEVICE_NAME + "/camera_preset_save/config";
  DynamicJsonDocument cameraPresetSaveConfig(capacity);
  cameraPresetSaveConfig["name"] = "Preset Save";
  cameraPresetSaveConfig["command_topic"] = SET_CAMERA_PRESET_SAVE_TOPIC;
  cameraPresetSaveConfig["payload_press"] = "save";
  cameraPresetSaveConfig["icon"] = "mdi:content-save";
  cameraPresetSaveConfig["unique_id"] = String(DEVICE_UNIQUE_ID) + "_camera_preset_save";
  JsonObject deviceInfoPresetSave = cameraPresetSaveConfig.createNestedObject("device");
  deviceInfoPresetSave["identifiers"] = DEVICE_UNIQUE_ID;
  String cameraPresetSaveConfigPayload;
  serializeJson(cameraPresetSaveConfig, cameraPresetSaveConfigPayload);
  client.publish(cameraPresetSaveConfigTopic.c_str(), cameraPresetSaveConfigPayload.c_str(), true);

  // Brightness Number
  String brightnessConfigTopic = String(MQTT_DISCOVERY_PREFIX) + "/number/" + DEVICE_NAME + "/brightness/config";
  DynamicJsonDocument brightnessConfig(capacity);
  brightnessConfig["name"] = "Camera Brightness";
  brightnessConfig["command_topic"] = "catflap/brightness/set";
  //brightnessConfig["entity_category"] = "configuration";
  brightnessConfig["state_topic"] = "catflap/brightness";
  brightnessConfig["unique_id"] = String(DEVICE_UNIQUE_ID) + "_brightness";
  brightnessConfig["min"] = -2;
  brightnessConfig["max"] = 2;
  brightnessConfig["step"] = 1;
  JsonObject deviceInfoBrightness = brightnessConfig.createNestedObject("device");
  deviceInfoBrightness["identifiers"] = DEVICE_UNIQUE_ID;
  String brightnessConfigPayload;
  serializeJson(brightnessConfig, brightnessConfigPayload);
  client.publish(brightnessConfigTopic.c_str(), brightnessConfigPayload.c_str(), true);

  // Contrast Number
  String contrastConfigTopic = String(MQTT_DISCOVERY_PREFIX) + "/number/" + DEVICE_NAME + "/contrast/config";
  DynamicJsonDocument contrastConfig(capacity);
  contrastConfig["name"] = "Camera Contrast";
  contrastConfig["command_topic"] = "catflap/contrast/set";
  //contrastConfig["entity_category"] = "configuration";
  contrastConfig["state_topic"] = "catflap/contrast";
  contrastConfig["unique_id"] = String(DEVICE_UNIQUE_ID) + "_contrast";
  contrastConfig["min"] = -2;
  contrastConfig["max"] = 2;
  contrastConfig["step"] = 1;
  JsonObject deviceInfoContrast = contrastConfig.createNestedObject("device");
  deviceInfoContrast["identifiers"] = DEVICE_UNIQUE_ID;
  String contrastConfigPayload;
  serializeJson(contrastConfig, contrastConfigPayload);
  client.publish(contrastConfigTopic.c_str(), contrastConfigPayload.c_str(), true);

  // AWB Switch
  String awbConfigTopic = String(MQTT_DISCOVERY_PREFIX) + "/switch/" + DEVICE_NAME + "/awb/config";
  DynamicJsonDocument awbConfig(capacity);
  awbConfig["name"] = "Camera AWB";
  awbConfig["command_topic"] = "catflap/awb/set";
  //awbConfig["entity_category"] = "configuration";
  awbConfig["state_topic"] = "catflap/awb";
  awbConfig["unique_id"] = String(DEVICE_UNIQUE_ID) + "_awb";
  awbConfig["payload_on"] = "ON";
  awbConfig["payload_off"] = "OFF";
  JsonObject deviceInfoAWB = awbConfig.createNestedObject("device");
  deviceInfoAWB["identifiers"] = DEVICE_UNIQUE_ID;
  String awbConfigPayload;
  serializeJson(awbConfig, awbConfigPayload);
  client.publish(awbConfigTopic.c_str(), awbConfigPayload.c_str(), true);

  // Snapshot Button
  String snapshotButtonConfigTopic = String(MQTT_DISCOVERY_PREFIX) + "/button/" + DEVICE_NAME + "/snapshot/config";
  DynamicJsonDocument snapshotButtonConfig(capacity);
  snapshotButtonConfig["name"] = "Snapshot";
  snapshotButtonConfig["command_topic"] = COMMAND_TOPIC;
  snapshotButtonConfig["payload_press"] = "snapshot";
  snapshotButtonConfig["icon"] = "mdi:camera-iris";
  snapshotButtonConfig["unique_id"] = String(DEVICE_UNIQUE_ID) + "_snapshot";
  JsonObject deviceInfoSnapshot = snapshotButtonConfig.createNestedObject("device");
  deviceInfoSnapshot["identifiers"] = DEVICE_UNIQUE_ID;
  String snapshotButtonConfigPayload;
  serializeJson(snapshotButtonConfig, snapshotButtonConfigPayload);
  client.publish(snapshotButtonConfigTopic.c_str(), snapshotButtonConfigPayload.c_str(), true);

  // Restart Button
  String restartButtonConfigTopic = String(MQTT_DISCOVERY_PREFIX) + "/button/" + DEVICE_NAME + "/restart/config";
  DynamicJsonDocument restartButtonConfig(capacity);
  restartButtonConfig["name"] = "Cat Flap Restart";
  restartButtonConfig["command_topic"] = COMMAND_TOPIC;
  restartButtonConfig["payload_press"] = "restart";
  restartButtonConfig["icon"] = "mdi:restart";
  restartButtonConfig["unique_id"] = String(DEVICE_UNIQUE_ID) + "_restart";
  JsonObject deviceInfoRestart = restartButtonConfig.createNestedObject("device");
  deviceInfoRestart["identifiers"] = DEVICE_UNIQUE_ID;
  String restartButtonConfigPayload;
  serializeJson(restartButtonConfig, restartButtonConfigPayload);
  client.publish(restartButtonConfigTopic.c_str(), restartButtonConfigPayload.c_str(), true);

  // Debug Sensor
  String debugSensorConfigTopic = String(MQTT_DISCOVERY_PREFIX) + "/sensor/" + DEVICE_NAME + "/debug/config";
  DynamicJsonDocument debugSensorConfig(512);
  debugSensorConfig["name"] = "Debug Output";
  debugSensorConfig["state_topic"] = DEBUG_TOPIC;
  debugSensorConfig["unique_id"] = String(DEVICE_UNIQUE_ID) + "_debug";
  debugSensorConfig["icon"] = "mdi:message-text";
  debugSensorConfig["entity_category"] = "diagnostic";
  JsonObject deviceInfoDebug = debugSensorConfig.createNestedObject("device");
  deviceInfoDebug["identifiers"] = DEVICE_UNIQUE_ID;
  String debugSensorConfigPayload;
  serializeJson(debugSensorConfig, debugSensorConfigPayload);
  client.publish(debugSensorConfigTopic.c_str(), debugSensorConfigPayload.c_str(), true);

  // Alert Sensor
  String alertSensorConfigTopic = String(MQTT_DISCOVERY_PREFIX) + "/sensor/" + DEVICE_NAME + "/alert/config";
  DynamicJsonDocument alertSensorConfig(512);
  alertSensorConfig["name"] = "Alert Output";
  alertSensorConfig["state_topic"] = ALERT_TOPIC;
  alertSensorConfig["unique_id"] = String(DEVICE_UNIQUE_ID) + "_alert";
  alertSensorConfig["icon"] = "mdi:message-text";
  JsonObject deviceInfoAlert = alertSensorConfig.createNestedObject("device");
  deviceInfoAlert["identifiers"] = DEVICE_UNIQUE_ID;
  String alertSensorConfigPayload;
  serializeJson(alertSensorConfig, alertSensorConfigPayload);
  client.publish(alertSensorConfigTopic.c_str(), alertSensorConfigPayload.c_str(), true);

  // Inference Sensor
  String inferenceSensorConfigTopic = String(MQTT_DISCOVERY_PREFIX) + "/sensor/" + DEVICE_NAME + "/inference/config";
  DynamicJsonDocument inferenceSensorConfig(512);
  inferenceSensorConfig["name"] = "Inference Output";
  inferenceSensorConfig["state_topic"] = INFERENCE_TOPIC;
  inferenceSensorConfig["unique_id"] = String(DEVICE_UNIQUE_ID) + "_inference";
  inferenceSensorConfig["icon"] = "mdi:message-text";
  JsonObject deviceInfoInference = inferenceSensorConfig.createNestedObject("device");
  deviceInfoInference["identifiers"] = DEVICE_UNIQUE_ID;
  String inferenceSensorConfigPayload;
  serializeJson(inferenceSensorConfig, inferenceSensorConfigPayload);
  client.publish(inferenceSensorConfigTopic.c_str(), inferenceSensorConfigPayload.c_str(), true);

  // Cooldown Number Entity
  String cooldownConfigTopic = String(MQTT_DISCOVERY_PREFIX) + "/number/" + DEVICE_NAME + "/cooldown/config";
  DynamicJsonDocument cooldownConfig(512);
  cooldownConfig["name"] = "IR Barrier Cooldown";
  cooldownConfig["command_topic"] = SET_COOLDOWN_TOPIC;
  //cooldownConfig["entity_category"] = "configuration";
  cooldownConfig["state_topic"] = COOLDOWN_STATE_TOPIC;
  cooldownConfig["unique_id"] = String(DEVICE_UNIQUE_ID) + "_cooldown";
  cooldownConfig["min"] = 0.0;
  cooldownConfig["max"] = 5.0;
  cooldownConfig["step"] = 0.1;
  cooldownConfig["unit_of_measurement"] = "s";
  JsonObject deviceInfoCooldown = cooldownConfig.createNestedObject("device");
  deviceInfoCooldown["identifiers"] = DEVICE_UNIQUE_ID;
  String cooldownConfigPayload;
  serializeJson(cooldownConfig, cooldownConfigPayload);
  client.publish(cooldownConfigTopic.c_str(), cooldownConfigPayload.c_str(), true);

  // Wifi signal Sensor
  String wifiSignalSensorConfigTopic = String(MQTT_DISCOVERY_PREFIX) + "/sensor/" + DEVICE_NAME + "/wifi_signal/config";
  DynamicJsonDocument wifiSignalSensorConfig(512);
  wifiSignalSensorConfig["name"] = "WiFi Signal";
  wifiSignalSensorConfig["state_topic"] = WIFI_SIGNAL_TOPIC;
  wifiSignalSensorConfig["unique_id"] = String(DEVICE_UNIQUE_ID) + "_wifi_signal";
  wifiSignalSensorConfig["unit_of_measurement"] = "dBm";
  wifiSignalSensorConfig["entity_category"] = "diagnostic";
  wifiSignalSensorConfig["device_class"] = "signal_strength";
  wifiSignalSensorConfig["state_class"] = "measurement";
  JsonObject deviceInfoWifiSignal = wifiSignalSensorConfig.createNestedObject("device");
  deviceInfoWifiSignal["identifiers"] = DEVICE_UNIQUE_ID;
  String wifiSignalSensorConfigPayload;
  serializeJson(wifiSignalSensorConfig, wifiSignalSensorConfigPayload);
  client.publish(wifiSignalSensorConfigTopic.c_str(), wifiSignalSensorConfigPayload.c_str(), true);

  // IP Sensor
  String ipSensorConfigTopic = String(MQTT_DISCOVERY_PREFIX) + "/sensor/" + DEVICE_NAME + "/ip/config";
  DynamicJsonDocument ipSensorConfig(512);
  ipSensorConfig["name"] = "IP Address";
  ipSensorConfig["state_topic"] = IP_TOPIC;
  ipSensorConfig["icon"] = "mdi:ip-network";
  ipSensorConfig["unique_id"] = String(DEVICE_UNIQUE_ID) + "_ip";
  ipSensorConfig["entity_category"] = "diagnostic";
  JsonObject deviceInfoIP = ipSensorConfig.createNestedObject("device");
  deviceInfoIP["identifiers"] = DEVICE_UNIQUE_ID;
  String ipSensorConfigPayload;
  serializeJson(ipSensorConfig, ipSensorConfigPayload);
  client.publish(ipSensorConfigTopic.c_str(), ipSensorConfigPayload.c_str(), true);

  // Free Heap Sensor
  String freeHeapSensorConfigTopic = String(MQTT_DISCOVERY_PREFIX) + "/sensor/" + DEVICE_NAME + "/free_heap/config";
  DynamicJsonDocument freeHeapSensorConfig(512);
  freeHeapSensorConfig["name"] = "Free Heap";
  freeHeapSensorConfig["state_topic"] = FREE_HEAP_TOPIC;
  freeHeapSensorConfig["unique_id"] = String(DEVICE_UNIQUE_ID) + "_free_heap";
  freeHeapSensorConfig["unit_of_measurement"] = "B";
  freeHeapSensorConfig["entity_category"] = "diagnostic";
  freeHeapSensorConfig["device_class"] = "data_size";
  freeHeapSensorConfig["state_class"] = "measurement";
  JsonObject deviceInfoFreeHeap = freeHeapSensorConfig.createNestedObject("device");
  deviceInfoFreeHeap["identifiers"] = DEVICE_UNIQUE_ID;
  String freeHeapSensorConfigPayload;
  serializeJson(freeHeapSensorConfig, freeHeapSensorConfigPayload);
  client.publish(freeHeapSensorConfigTopic.c_str(), freeHeapSensorConfigPayload.c_str(), true);

    // Roundtrip Time Sensor
  String roundtripSensorConfigTopic = String(MQTT_DISCOVERY_PREFIX) + "/sensor/" + DEVICE_NAME + "/roundtrip/config";
  DynamicJsonDocument roundtripSensorConfig(512);
  roundtripSensorConfig["name"] = "Roundtrip time";
  roundtripSensorConfig["state_topic"] = ROUNDTRIP_TOPIC;
  roundtripSensorConfig["unique_id"] = String(DEVICE_UNIQUE_ID) + "_roundtrip";
  roundtripSensorConfig["unit_of_measurement"] = "ms";
  roundtripSensorConfig["entity_category"] = "diagnostic";
  roundtripSensorConfig["state_class"] = "measurement";
  JsonObject deviceInfoRoundtrip = roundtripSensorConfig.createNestedObject("device");
  deviceInfoRoundtrip["identifiers"] = DEVICE_UNIQUE_ID;
  String roundtripSensorConfigPayload;
  serializeJson(roundtripSensorConfig, roundtripSensorConfigPayload);
  client.publish(roundtripSensorConfigTopic.c_str(), roundtripSensorConfigPayload.c_str(), true);

  // Looptime Sensor
  String looptimeSensorConfigTopic = String(MQTT_DISCOVERY_PREFIX) + "/sensor/" + DEVICE_NAME + "/looptime/config";
  DynamicJsonDocument looptimeSensorConfig(512);
  looptimeSensorConfig["name"] = "Looptime";
  looptimeSensorConfig["state_topic"] = LOOPTIME_TOPIC;
  looptimeSensorConfig["unique_id"] = String(DEVICE_UNIQUE_ID) + "_looptime";
  looptimeSensorConfig["unit_of_measurement"] = "us";
  looptimeSensorConfig["entity_category"] = "diagnostic";
  looptimeSensorConfig["state_class"] = "measurement";
  JsonObject deviceInfoLooptime = looptimeSensorConfig.createNestedObject("device");
  deviceInfoLooptime["identifiers"] = DEVICE_UNIQUE_ID;
  String looptimeSensorConfigPayload;
  serializeJson(looptimeSensorConfig, looptimeSensorConfigPayload);
  client.publish(looptimeSensorConfigTopic.c_str(), looptimeSensorConfigPayload.c_str(), true);

  // Model Source Switch
  String modelSourceConfigTopic = String(MQTT_DISCOVERY_PREFIX) + "/switch/" + DEVICE_NAME + "/model_source/config";
  DynamicJsonDocument modelSourceConfig(512);
  modelSourceConfig["name"] = "Use SD Card Model";
  modelSourceConfig["command_topic"] = SET_MODEL_SOURCE_TOPIC;
  modelSourceConfig["state_topic"] = MODEL_SOURCE_TOPIC;
  modelSourceConfig["unique_id"] = String(DEVICE_UNIQUE_ID) + "_model_source";
  modelSourceConfig["payload_on"] = "ON";
  modelSourceConfig["payload_off"] = "OFF";
  JsonObject deviceInfoModelSource = modelSourceConfig.createNestedObject("device");
  deviceInfoModelSource["identifiers"] = DEVICE_UNIQUE_ID;
  String modelSourceConfigPayload;
  serializeJson(modelSourceConfig, modelSourceConfigPayload);
  client.publish(modelSourceConfigTopic.c_str(), modelSourceConfigPayload.c_str(), true);

  // Inference Mode Select
  String inferenceModeConfigTopic = String(MQTT_DISCOVERY_PREFIX) + "/select/" + DEVICE_NAME + "/inference_mode/config";
  DynamicJsonDocument inferenceModeConfig(capacity);
  inferenceModeConfig["name"] = "Inference Mode";
  inferenceModeConfig["command_topic"] = SET_INFERENCE_MODE_TOPIC;
  inferenceModeConfig["state_topic"] = INFERENCE_MODE_TOPIC;
  inferenceModeConfig["unique_id"] = String(DEVICE_UNIQUE_ID) + "_inference_mode";
  inferenceModeConfig["icon"] = "mdi:brain";
  JsonArray modeOptions = inferenceModeConfig.createNestedArray("options");
  modeOptions.add("local");
  modeOptions.add("server");
  modeOptions.add("both");
  JsonObject deviceInfoInferenceMode = inferenceModeConfig.createNestedObject("device");
  deviceInfoInferenceMode["identifiers"] = DEVICE_UNIQUE_ID;
  String inferenceModeConfigPayload;
  serializeJson(inferenceModeConfig, inferenceModeConfigPayload);
  client.publish(inferenceModeConfigTopic.c_str(), inferenceModeConfigPayload.c_str(), true);
}

// TODO: Inference handled on device. compare inference from device and from mqtt
void handleInferenceTopic(String inferenceStr) {
  if (inferenceStr == "not_cat"){
    /* code */
  } else if (inferenceStr == "cat_morris_entering") {
    handleCatLocationCommand("ON");
  } else if (inferenceStr == "cat_morris_leaving") {
    handleCatLocationCommand("OFF");
  } else if (inferenceStr == "unknow_cat_entering") {
    /* code */
  } else if (inferenceStr == "prey") {
    //handleFlapStateCommand("OFF");
  }
}

void handleServerInference(String serverInferenceStr) {
  // Server sends simplified result: "prey" or "not_prey"
  lastServerInference = serverInferenceStr;
  totalInferences++;
  
  // Compare ESP32 and Server results
  if (lastESP32Inference == lastServerInference) {
    inferenceMatches++;
    mqttDebugPrintf("Inference match: %s\n", lastESP32Inference.c_str());
  } else {
    inferenceMismatches++;
    mqttDebugPrintf("Inference mismatch! ESP32: %s, Server: %s\n", 
                    lastESP32Inference.c_str(), lastServerInference.c_str());
  }
  
  // Publish comparison stats
  float accuracy = totalInferences > 0 ? (float)inferenceMatches / totalInferences * 100.0 : 0.0;
  String comparisonMsg = String("Matches: ") + inferenceMatches + 
                        " / " + totalInferences + 
                        " (" + String(accuracy, 1) + "%)";
  client.publish(INFERENCE_COMPARISON_TOPIC, comparisonMsg.c_str(), true);
}

void handleDetectionModeCommand(String stateStr) {
  bool newState = stateStr.equalsIgnoreCase("ON");
  detectionModeEnabled = newState;
  client.publish(DETECTION_MODE_TOPIC, detectionModeEnabled ? "ON" : "OFF", true);
  mqttDebugPrintln("Detection mode updated");
  lastSettingsChangeTime = millis();
}

void handleFlapStateCommand(String stateStr) {
  bool setFlapEnabled = stateStr.equalsIgnoreCase("ON");
  if (setFlapEnabled){
    enableFlap();
  } else {
    disableFlap();
  }
}

void handleDebugToggleCommand(String stateStr) {
  mqttDebugEnabled = stateStr.equalsIgnoreCase("ON");
  client.publish(DEBUG_TOGGLE_TOPIC, mqttDebugEnabled ? "ON" : "OFF", true);
  mqttDebugPrintln("Debug output toggled");
}

void handleCatLocationCommand(String locationStr) {
  catLocation = locationStr.equalsIgnoreCase("ON");
  client.publish(CAT_LOCATION_TOPIC, catLocation ? "ON" : "OFF", true);
  mqttDebugPrintln("Cat location updated");
}

void handleJpegQualityCommand(String qualityStr) {
  int quality = qualityStr.toInt();
  if (quality < 10 || quality > 63) {
    mqttDebugPrintln("Invalid JPEG quality value");
    return;
  }

  sensor_t * s = esp_camera_sensor_get();
  if (s != NULL) {
    s->set_quality(s, quality);
    mqttDebugPrintln("JPEG quality updated");
    client.publish("catflap/jpeg_quality", String(quality).c_str(), true);
    lastSettingsChangeTime = millis();
  } else {
    mqttDebugPrintln("Failed to get camera sensor");
  }
}

void handleBrightnessCommand(String brightnessStr) {
  int brightness = brightnessStr.toInt();
  if (brightness < -2 || brightness > 2) {
    mqttDebugPrintln("Invalid brightness value");
    return;
  }

  sensor_t * s = esp_camera_sensor_get();
  if (s != NULL) {
    s->set_brightness(s, brightness);
    mqttDebugPrintln("Brightness updated");
    client.publish("catflap/brightness", String(brightness).c_str(), true);
    lastSettingsChangeTime = millis();
  } else {
    mqttDebugPrintln("Failed to get camera sensor");
  }
}

void handleContrastCommand(String contrastStr) {
  int contrast = contrastStr.toInt();
  if (contrast < -2 || contrast > 2) {
    mqttDebugPrintln("Invalid contrast value");
    return;
  }

  sensor_t * s = esp_camera_sensor_get();
  if (s != NULL) {
    s->set_contrast(s, contrast);
    mqttDebugPrintln("Contrast updated");
    client.publish("catflap/contrast", String(contrast).c_str(), true);
    lastSettingsChangeTime = millis();
  } else {
    mqttDebugPrintln("Failed to get camera sensor");
  }
}

void handleAWBCommand(String awbStateStr) {
  bool awbState = awbStateStr.equalsIgnoreCase("ON");
  sensor_t * s = esp_camera_sensor_get();
  if (s != NULL) {
    s->set_whitebal(s, awbState);
    mqttDebugPrintln("AWB updated");
    client.publish("catflap/awb", awbState ? "ON" : "OFF", true);
    lastSettingsChangeTime = millis();
  } else {
    mqttDebugPrintln("Failed to get camera sensor");
  }
}

void handleCooldownCommand(String cooldownStr) {
  float newCooldown = cooldownStr.toFloat();
  if (newCooldown < 0.0 || newCooldown > 5.0) {
    mqttDebugPrintln("Invalid cooldown value");
    return;
  }
  lastSettingsChangeTime = millis();  // Update settings change timer
  cooldownDuration = newCooldown;
  mqttDebugPrintf("Cooldown duration updated to %.1f seconds\n", cooldownDuration);
  publishCooldownState();
}

void handleAeLevelCommand(String levelStr) {
  int level = levelStr.toInt();
  if (level < -2 || level > 2) {
    mqttDebugPrintln("Invalid AE level value");
    return;
  }

  sensor_t * s = esp_camera_sensor_get();
  if (s != NULL) {
    s->set_ae_level(s, level);
    mqttDebugPrintln("AE level updated");
    client.publish("catflap/ae_level", String(level).c_str(), true);
    lastSettingsChangeTime = millis();
  } else {
    mqttDebugPrintln("Failed to get camera sensor");
  }
}

void handleAecValueCommand(String valueStr) {
  int value = valueStr.toInt();
  if (value < 0 || value > 1200) {
    mqttDebugPrintln("Invalid AEC value");
    return;
  }

  sensor_t * s = esp_camera_sensor_get();
  if (s != NULL) {
    s->set_aec_value(s, value);
    mqttDebugPrintln("AEC value updated");
    client.publish("catflap/aec_value", String(value).c_str(), true);
    lastSettingsChangeTime = millis();
  } else {
    mqttDebugPrintln("Failed to get camera sensor");
  }
}

void handleExposureCtrlCommand(String stateStr) {
  bool enabled = stateStr.equalsIgnoreCase("ON");
  sensor_t * s = esp_camera_sensor_get();
  if (s != NULL) {
    s->set_exposure_ctrl(s, enabled ? 1 : 0);
    mqttDebugPrintln("Exposure control updated");
    client.publish("catflap/exposure_ctrl", enabled ? "ON" : "OFF", true);
    lastSettingsChangeTime = millis();
  } else {
    mqttDebugPrintln("Failed to get camera sensor");
  }
}

void handleAec2Command(String stateStr) {
  bool enabled = stateStr.equalsIgnoreCase("ON");
  sensor_t * s = esp_camera_sensor_get();
  if (s != NULL) {
    s->set_aec2(s, enabled ? 1 : 0);
    mqttDebugPrintln("AEC2 updated");
    client.publish("catflap/aec2", enabled ? "ON" : "OFF", true);
    lastSettingsChangeTime = millis();
  } else {
    mqttDebugPrintln("Failed to get camera sensor");
  }
}

void handleGainCtrlCommand(String stateStr) {
  bool enabled = stateStr.equalsIgnoreCase("ON");
  sensor_t * s = esp_camera_sensor_get();
  if (s != NULL) {
    s->set_gain_ctrl(s, enabled ? 1 : 0);
    mqttDebugPrintln("Gain control updated");
    client.publish("catflap/gain_ctrl", enabled ? "ON" : "OFF", true);
    lastSettingsChangeTime = millis();
  } else {
    mqttDebugPrintln("Failed to get camera sensor");
  }
}

void handleAgcGainCommand(String valueStr) {
  int value = valueStr.toInt();
  if (value < 0 || value > 30) {
    mqttDebugPrintln("Invalid AGC gain value");
    return;
  }

  sensor_t * s = esp_camera_sensor_get();
  if (s != NULL) {
    s->set_agc_gain(s, value);
    mqttDebugPrintln("AGC gain updated");
    client.publish("catflap/agc_gain", String(value).c_str(), true);
    lastSettingsChangeTime = millis();
  } else {
    mqttDebugPrintln("Failed to get camera sensor");
  }
}

void handleIRBarrierStateChange(bool barrierBroken) {
  unsigned long currentTime = millis();
  if (barrierBroken) {
    if (currentTime - lastBarrierClearedTime >= (cooldownDuration * 1000)) {

      // Mark start of trigger chain (barrier -> inference)
      triggerStartTime = currentTime;

      // Publish IR barrier state
      client.publish(IR_BARRIER_TOPIC, "broken", true);
      
      captureAndSendImage();

    } else {
      mqttDebugPrintln("Trigger ignored due to cooldown");
    }
  } else {
    // Update on falling edge
    lastBarrierClearedTime = currentTime;

    // Publish IR barrier state
    client.publish(IR_BARRIER_TOPIC, "clear", true);
  }
}

void publishCameraSettings() {
  sensor_t * s = esp_camera_sensor_get();
  if (s != NULL) {
    // Publish JPEG Quality
    int quality = s->status.quality;
    client.publish("catflap/jpeg_quality", String(quality).c_str(), true);

    // Publish Brightness
    int brightness = s->status.brightness;
    client.publish("catflap/brightness", String(brightness).c_str(), true);

    // Publish Contrast
    int contrast = s->status.contrast;
    client.publish("catflap/contrast", String(contrast).c_str(), true);

    // Publish AWB
    String awbState = s->status.awb ? "ON" : "OFF";
    client.publish("catflap/awb", awbState.c_str(), true);

    // Publish additional camera controls
    client.publish("catflap/ae_level", String(s->status.ae_level).c_str(), true);
    client.publish("catflap/aec_value", String(s->status.aec_value).c_str(), true);
    client.publish("catflap/exposure_ctrl", s->status.aec ? "ON" : "OFF", true);
    client.publish("catflap/aec2", s->status.aec2 ? "ON" : "OFF", true);
    client.publish("catflap/gain_ctrl", s->status.agc ? "ON" : "OFF", true);
    client.publish("catflap/agc_gain", String(s->status.agc_gain).c_str(), true);

    // Publish other settings as needed
  }
}

void publishDiagnostics() {
  if (millis() > (lastDiagnosticUpdateTime + DIAGNOSTIC_UPDATE_INTERVAL)){
    lastDiagnosticUpdateTime = millis();
    String wifiSignalStr = String(WiFi.RSSI());
    client.publish(WIFI_SIGNAL_TOPIC, wifiSignalStr.c_str(), true);
    String freeHeap = String(ESP.getFreeHeap());
    client.publish(FREE_HEAP_TOPIC, freeHeap.c_str(), true);
    String loopTime = String(getAndResetMeanLoopTime());
    client.publish(LOOPTIME_TOPIC, loopTime.c_str(), true);
  }
}

void recordLoopTime() {
  unsigned long currentMicros = micros();

  if (loopStartTime != 0) {
    // Calculate the duration of the last loop iteration
    unsigned long loopDuration = currentMicros - loopStartTime;

    // Accumulate the total duration and increment the loop count
    loopDurationSum += loopDuration;
    loopCount++;
  }

  // Update the loop start time for the next iteration
  loopStartTime = currentMicros;
}

float getAndResetMeanLoopTime() {
  float meanLoopTime = 0.0;

  if (loopCount > 0) {
    // Calculate the mean loop time in microseconds
    meanLoopTime = (float)loopDurationSum / loopCount;
  }

  // Reset the counters for the next measurement period
  loopDurationSum = 0;
  loopCount = 0;

  return meanLoopTime;
}

void publishIPState() {
  String ipAddress = WiFi.localIP().toString();
  client.publish(IP_TOPIC, ipAddress.c_str(), true);
}

void publishCooldownState() {
  String cooldownStr = String(cooldownDuration, 1); // One decimal place
  client.publish(COOLDOWN_STATE_TOPIC, cooldownStr.c_str(), true);
}

// Call this each loop()
void updateIRBarrierState()
{
  if (!g_irSensingEnabled) return;  // masked (e.g., while taking a photo)

  const uint32_t now = millis();
  IrState reading = readIrRaw();

  // DEBUG: Show pulse counts and current reading
  if (false)
  {
    static uint32_t lastDebugPulseCount = 0;
    if (millis() - lastIrDebug > 500) {  // Check every 500ms
      lastIrDebug = millis();
      int raw = digitalRead(IR_PIN);
      uint32_t currentPulses = g_pulseCount;
      
      // Format the debug message
      char buffer[128];
      snprintf(buffer, sizeof(buffer), 
              "raw=%d, pulses=%lu, reading=%s, stable=%s",
              raw,
              (unsigned long)currentPulses,
              reading == IR_CLEAR ? "CLEAR" : "BROKEN",
              g_stable == IR_CLEAR ? "CLEAR" : "BROKEN");
      
      client.publish("catflap/ir_debug", buffer, false);
      lastDebugPulseCount = currentPulses;
    }
  }
 
  // new candidate?
  if (reading != g_candidate) {
    g_candidate = reading;
    g_lastChangeMs = now;                  // start debounce window
    return;
  }

  // candidate held long enough?
  if ((now - g_lastChangeMs) >= IR_DEBOUNCE_MS && g_candidate != g_stable) {
    // rate limit final commit (prevents oscillation in marginal sunlight)
    if ((now - g_lastStableMs) < IR_MIN_HOLD_MS) {
      // still within hold window; skip committing
      return;
    }

    g_stable = g_candidate;
    g_lastStableMs = now;

    handleIRBarrierStateChange(g_stable == IR_BROKEN);
  }
}

void setupOTA() {
  // Hostname defaults to esp3232-[MAC]
  ArduinoOTA.setHostname("esp32-catcam");

  // No authentication by default
  // If you want to set a password:
  // ArduinoOTA.setPassword("password123");

  ArduinoOTA.onStart([]() {
    String type;
    if (ArduinoOTA.getCommand() == U_FLASH)
      type = "sketch";
    else  // U_SPIFFS
      type = "filesystem";

    Serial.println("Start updating " + type);
  });
  ArduinoOTA.onEnd([]() {
    Serial.println("\nEnd");
  });
  ArduinoOTA.onProgress([](unsigned int progress, unsigned int total) {
    Serial.printf("Progress: %u%%\r", (progress / (total / 100)));
  });
  ArduinoOTA.onError([](ota_error_t error) {
    Serial.printf("Error[%u]: ", error);
    if (error == OTA_AUTH_ERROR)
      Serial.println("Auth Failed");
    else if (error == OTA_BEGIN_ERROR)
      Serial.println("Begin Failed");
    else if (error == OTA_CONNECT_ERROR)
      Serial.println("Connect Failed");
    else if (error == OTA_RECEIVE_ERROR)
      Serial.println("Receive Failed");
    else if (error == OTA_END_ERROR)
      Serial.println("End Failed");
  });
  ArduinoOTA.begin();
  Serial.println("OTA Ready");
  Serial.print("IP address: ");
  Serial.println(WiFi.localIP());
}

void setupWebServer() {
  // Model upload endpoint
  server.on("/upload", HTTP_POST, 
    [](AsyncWebServerRequest *request) {
      // Response is sent in onUpload handler
    },
    [](AsyncWebServerRequest *request, String filename, size_t index, uint8_t *data, size_t len, bool final) {
      static File uploadFile;
      static String tempPath = "/model_temp.tflite";
      static size_t totalSize = 0;
      
      if (index == 0) {
        // Start of upload
        mqttDebugPrintln("Starting model upload...");
        totalSize = 0;
        
        if (!SD.begin()) {
          mqttDebugPrintln("SD card not available for upload");
          request->send(500, "text/plain", "SD card not available");
          return;
        }
        
        // Open temp file for writing
        uploadFile = SD.open(tempPath, FILE_WRITE);
        if (!uploadFile) {
          mqttDebugPrintln("Failed to create temp model file");
          request->send(500, "text/plain", "Failed to create temp file");
          return;
        }
      }
      
      // Write chunk
      if (uploadFile) {
        uploadFile.write(data, len);
        totalSize += len;
      }
      
      if (final) {
        // End of upload
        uploadFile.close();
        mqttDebugPrintf("Model upload complete: %d bytes\n", totalSize);
        
        // Validate the model file
        File modelFile = SD.open(tempPath, FILE_READ);
        if (!modelFile) {
          mqttDebugPrintln("Failed to open uploaded model for validation");
          request->send(500, "text/plain", "Upload failed - validation error");
          SD.remove(tempPath);
          return;
        }
        
        // Check size
        size_t fileSize = modelFile.size();
        if (fileSize < 1000 || fileSize > 2 * 1024 * 1024) {  // Between 1KB and 2MB
          mqttDebugPrintf("Invalid model size: %d bytes\n", fileSize);
          modelFile.close();
          SD.remove(tempPath);
          request->send(400, "text/plain", "Invalid model size");
          return;
        }
        
        // Check TFLite magic bytes (first 4 bytes should indicate FlatBuffer)
        uint8_t header[8];
        modelFile.read(header, 8);
        modelFile.close();
        
        // TFLite files have "TFL3" at offset 4-7
        if (!(header[4] == 'T' && header[5] == 'F' && header[6] == 'L' && header[7] == '3')) {
          mqttDebugPrintln("Invalid TFLite model format");
          SD.remove(tempPath);
          request->send(400, "text/plain", "Invalid TFLite format");
          return;
        }
        
        // Model is valid, replace the old one
        if (SD.exists("/model.tflite")) {
          SD.remove("/model.tflite");
        }
        SD.rename(tempPath, "/model.tflite");
        
        mqttDebugPrintln("New model installed successfully!");
        client.publish(DEBUG_TOPIC, "New model uploaded and validated", false);
        
        // Optionally reload the model if using SD card model
        if (!useLocalModel) {
          // Trigger model reload
          handleModelSourceCommand("ON");
        }
        
        request->send(200, "text/plain", "Model uploaded successfully");
      }
    }
  );
  
  // Simple health check endpoint
  server.on("/status", HTTP_GET, [](AsyncWebServerRequest *request) {
    String status = "OK";
    status += "\nModel: " + String(useLocalModel ? "Embedded" : "SD Card");
    status += "\nFree Heap: " + String(ESP.getFreeHeap());
    status += "\nUptime: " + String(millis() / 1000) + "s";
    request->send(200, "text/plain", status);
  });
  
  server.begin();
  mqttDebugPrintln("HTTP server started");
  Serial.println("HTTP server started on port 80");
}

void saveSettingsToEEPROM() {
  mqttDebugPrintln("Saving settings to EEPROM...");
  
  bool wasEnabled = g_irSensingEnabled;
  if (wasEnabled) {
    irDisableForCritical();
  }

  // Save the version number
  EEPROM.write(EEPROM_ADDR_VERSION, EEPROM_VERSION);

  EEPROM.write(EEPROM_ADDR_DETECTION_MODE, detectionModeEnabled ? 1 : 0);

  // Save Cooldown Duration
  EEPROM.write(EEPROM_ADDR_COOLDOWN, (int)(cooldownDuration * 10));

  // Save cat location (1 = home/ON, 0 = away/OFF)
  EEPROM.write(EEPROM_ADDR_CAT_LOCATION, catLocation ? 1 : 0);

  // Save Inference Mode
  EEPROM.write(EEPROM_ADDR_INFERENCE_MODE, inferenceMode);

  // Save camera settings
  sensor_t * s = esp_camera_sensor_get();
  if (s != NULL) {
    EEPROM.write(EEPROM_BASE_LIVE_SETTINGS + CAM_OFFSET_QUALITY, s->status.quality);
    EEPROM.write(EEPROM_BASE_LIVE_SETTINGS + CAM_OFFSET_BRIGHTNESS, s->status.brightness);
    EEPROM.write(EEPROM_BASE_LIVE_SETTINGS + CAM_OFFSET_CONTRAST, s->status.contrast);
    EEPROM.write(EEPROM_BASE_LIVE_SETTINGS + CAM_OFFSET_AWB, s->status.awb ? 1 : 0);
    EEPROM.write(EEPROM_BASE_LIVE_SETTINGS + CAM_OFFSET_AE_LEVEL, (int8_t)s->status.ae_level);
    EEPROM.write(EEPROM_BASE_LIVE_SETTINGS + CAM_OFFSET_AEC_VALUE_L, (uint8_t)(s->status.aec_value & 0xFF));
    EEPROM.write(EEPROM_BASE_LIVE_SETTINGS + CAM_OFFSET_AEC_VALUE_H, (uint8_t)((s->status.aec_value >> 8) & 0xFF));
    EEPROM.write(EEPROM_BASE_LIVE_SETTINGS + CAM_OFFSET_AEC, s->status.aec ? 1 : 0);
    EEPROM.write(EEPROM_BASE_LIVE_SETTINGS + CAM_OFFSET_AEC2, s->status.aec2 ? 1 : 0);
    EEPROM.write(EEPROM_BASE_LIVE_SETTINGS + CAM_OFFSET_AGC, s->status.agc ? 1 : 0);
    EEPROM.write(EEPROM_BASE_LIVE_SETTINGS + CAM_OFFSET_AGC_GAIN, s->status.agc_gain);
  }

  EEPROM.commit();
<<<<<<< HEAD
  irEnableAfterCritical();
=======
  
  // Only re-enable if we were the ones who disabled it
  if (wasEnabled) {
    irEnableAfterCritical();
  }
>>>>>>> 9f5ea186
}

void loadSettingsFromEEPROM() {
    mqttDebugPrintln("Loading settings from EEPROM...");

    // Check EEPROM version
    uint8_t storedVersion = EEPROM.read(EEPROM_ADDR_VERSION);
    if (storedVersion != EEPROM_VERSION) {
        mqttDebugPrintf("EEPROM version mismatch (found %d, expected %d). Initializing EEPROM...\n", 
                        storedVersion, EEPROM_VERSION);
        initializeEEPROM();
        return;
    }

    // Read and validate the Detection Mode setting
    uint8_t detectionModeValue = EEPROM.read(EEPROM_ADDR_DETECTION_MODE);
    if (detectionModeValue == 0 || detectionModeValue == 1) {
        detectionModeEnabled = detectionModeValue == 1;
    } else {
        mqttDebugPrintln("Invalid detection mode in EEPROM. Setting to default (enabled).");
        detectionModeEnabled = true;  // Default value
    }

  // Read and validate the Cooldown Duration
  int cooldownValue = EEPROM.read(EEPROM_ADDR_COOLDOWN);
  if (cooldownValue >= 0 && cooldownValue <= 50) {  // Valid range: 0 to 5.0 seconds (stored as integer with one decimal place)
    cooldownDuration = cooldownValue / 10.0;  // Convert back to float
  } else {
    mqttDebugPrintln("Invalid cooldown value in EEPROM. Setting to default (0.0).");
    cooldownDuration = 0.0;  // Default value
  }

  // Read and validate Cat Location
  uint8_t catLocationValue = EEPROM.read(EEPROM_ADDR_CAT_LOCATION);
  if (catLocationValue == 0 || catLocationValue == 1) {
    catLocation = (catLocationValue == 1);
  } else {
    mqttDebugPrintln("Invalid cat location in EEPROM. Setting to default (home).");
    catLocation = true;  // Default: home
  }

  // Read Inference Mode
  uint8_t infMode = EEPROM.read(EEPROM_ADDR_INFERENCE_MODE);
  if (infMode <= 2) {
    inferenceMode = infMode;
  } else {
    inferenceMode = INFERENCE_MODE_BOTH;
  }

  // Active camera preset (0=day, 1=night)
  uint8_t presetValue = EEPROM.read(EEPROM_ADDR_ACTIVE_PRESET);
  if (presetValue <= 1) {
    activeCameraPreset = presetValue;
  } else {
    activeCameraPreset = 0;
  }

    // Load and validate Camera Settings
    sensor_t * s = esp_camera_sensor_get();
    if (s != NULL) {
        // JPEG Quality
        uint8_t qualityValue = EEPROM.read(EEPROM_BASE_LIVE_SETTINGS + CAM_OFFSET_QUALITY);
        if (qualityValue >= 10 && qualityValue <= 63) {
            s->set_quality(s, qualityValue);
        } else {
            mqttDebugPrintln("Invalid JPEG quality in EEPROM. Setting to default (30).");
            s->set_quality(s, 30);
        }

        // Brightness
        int8_t brightnessValue = (int8_t)EEPROM.read(EEPROM_BASE_LIVE_SETTINGS + CAM_OFFSET_BRIGHTNESS);
        if (brightnessValue >= -2 && brightnessValue <= 2) {
            s->set_brightness(s, brightnessValue);
        } else {
            mqttDebugPrintln("Invalid brightness in EEPROM. Setting to default (0).");
            s->set_brightness(s, 0);
        }

        // Contrast
        int8_t contrastValue = (int8_t)EEPROM.read(EEPROM_BASE_LIVE_SETTINGS + CAM_OFFSET_CONTRAST);
        if (contrastValue >= -2 && contrastValue <= 2) {
            s->set_contrast(s, contrastValue);
        } else {
            mqttDebugPrintln("Invalid contrast in EEPROM. Setting to default (0).");
            s->set_contrast(s, 0);
        }

        // Automatic White Balance (AWB)
        uint8_t awbValue = EEPROM.read(EEPROM_BASE_LIVE_SETTINGS + CAM_OFFSET_AWB);
        if (awbValue <= 1) {
            s->set_whitebal(s, awbValue == 1);
        } else {
            mqttDebugPrintln("Invalid AWB value in EEPROM. Setting to default (enabled).");
            s->set_whitebal(s, true);
        }

    // AE Level
    int8_t aeLevelValue = (int8_t)EEPROM.read(EEPROM_BASE_LIVE_SETTINGS + CAM_OFFSET_AE_LEVEL);
    if (aeLevelValue >= -2 && aeLevelValue <= 2) {
      s->set_ae_level(s, aeLevelValue);
    } else {
      mqttDebugPrintln("Invalid AE level in EEPROM. Setting to default (0).");
      s->set_ae_level(s, 0);
    }

    // AEC Value (two bytes, little-endian)
    uint8_t aecLo = EEPROM.read(EEPROM_BASE_LIVE_SETTINGS + CAM_OFFSET_AEC_VALUE_L);
    uint8_t aecHi = EEPROM.read(EEPROM_BASE_LIVE_SETTINGS + CAM_OFFSET_AEC_VALUE_H);
    uint16_t aecValue = (uint16_t)aecLo | ((uint16_t)aecHi << 8);
    if (aecValue <= 1200) {
      s->set_aec_value(s, aecValue);
    } else {
      mqttDebugPrintln("Invalid AEC value in EEPROM. Setting to default (0).");
      s->set_aec_value(s, 0);
    }

    // Exposure Control (AEC enable)
    uint8_t exposureCtrlValue = EEPROM.read(EEPROM_BASE_LIVE_SETTINGS + CAM_OFFSET_AEC);
    if (exposureCtrlValue == 0 || exposureCtrlValue == 1) {
      s->set_exposure_ctrl(s, exposureCtrlValue == 1);
    } else {
      mqttDebugPrintln("Invalid exposure control in EEPROM. Setting to default (enabled).");
      s->set_exposure_ctrl(s, 1);
    }

    // AEC2
    uint8_t aec2Value = EEPROM.read(EEPROM_BASE_LIVE_SETTINGS + CAM_OFFSET_AEC2);
    if (aec2Value == 0 || aec2Value == 1) {
      s->set_aec2(s, aec2Value == 1);
    } else {
      mqttDebugPrintln("Invalid AEC2 in EEPROM. Setting to default (disabled).");
      s->set_aec2(s, 0);
    }

    // Gain Control (AGC enable)
    uint8_t gainCtrlValue = EEPROM.read(EEPROM_BASE_LIVE_SETTINGS + CAM_OFFSET_AGC);
    if (gainCtrlValue == 0 || gainCtrlValue == 1) {
      s->set_gain_ctrl(s, gainCtrlValue == 1);
    } else {
      mqttDebugPrintln("Invalid gain control in EEPROM. Setting to default (enabled).");
      s->set_gain_ctrl(s, 1);
    }

    // AGC Gain
    uint8_t agcGainValue = EEPROM.read(EEPROM_BASE_LIVE_SETTINGS + CAM_OFFSET_AGC_GAIN);
    if (agcGainValue <= 30) {
      s->set_agc_gain(s, agcGainValue);
    } else {
      mqttDebugPrintln("Invalid AGC gain in EEPROM. Setting to default (0).");
      s->set_agc_gain(s, 0);
    }

        mqttDebugPrintln("Camera settings loaded from EEPROM.");
    } else {
        mqttDebugPrintln("Failed to get camera sensor. Cannot load camera settings from EEPROM.");
    }
}

// Helper: save current sensor settings into a preset slot
// TODO: correct the adressing
void savePresetToEEPROM(uint8_t presetIndex) {
  if (presetIndex > 1) return;

  uint16_t base = (presetIndex == 0) ? EEPROM_BASE_PRESET_DAY : EEPROM_BASE_PRESET_NIGHT;

  sensor_t * s = esp_camera_sensor_get();
  if (s == NULL) {
    mqttDebugPrintln("savePresetToEEPROM: sensor NULL");
    return;
  }

  bool wasEnabled = g_irSensingEnabled;
  if (wasEnabled) {
    irDisableForCritical();
  }

  EEPROM.write(base + CAM_OFFSET_QUALITY, s->status.quality);
  EEPROM.write(base + CAM_OFFSET_BRIGHTNESS, s->status.brightness);
  EEPROM.write(base + CAM_OFFSET_CONTRAST, s->status.contrast);
  EEPROM.write(base + CAM_OFFSET_AWB, s->status.awb ? 1 : 0);
  EEPROM.write(base + CAM_OFFSET_AE_LEVEL, (int8_t)s->status.ae_level);
  EEPROM.write(base + CAM_OFFSET_AEC_VALUE_L, (uint8_t)(s->status.aec_value & 0xFF));
  EEPROM.write(base + CAM_OFFSET_AEC_VALUE_H, (uint8_t)((s->status.aec_value >> 8) & 0xFF));
  EEPROM.write(base + CAM_OFFSET_AEC, s->status.aec ? 1 : 0);
  EEPROM.write(base + CAM_OFFSET_AEC2, s->status.aec2 ? 1 : 0);
  EEPROM.write(base + CAM_OFFSET_AGC, s->status.agc ? 1 : 0);
  EEPROM.write(base + CAM_OFFSET_AGC_GAIN, s->status.agc_gain);

  EEPROM.commit();

  if (wasEnabled) {
    irEnableAfterCritical();
  }
}

// Helper: apply a preset from EEPROM to the sensor
void applyPresetFromEEPROM(uint8_t presetIndex) {
  if (presetIndex > 1) return;

  uint16_t base = (presetIndex == 0) ? EEPROM_BASE_PRESET_DAY : EEPROM_BASE_PRESET_NIGHT;

  sensor_t * s = esp_camera_sensor_get();
  if (s == NULL) {
    mqttDebugPrintln("applyPresetFromEEPROM: sensor NULL");
    return;
  }

  // JPEG Quality
  uint8_t qualityValue = EEPROM.read(base + CAM_OFFSET_QUALITY);
  if (qualityValue >= 10 && qualityValue <= 63) {
    s->set_quality(s, qualityValue);
  }

  // Brightness
  int8_t brightnessValue = (int8_t)EEPROM.read(base + CAM_OFFSET_BRIGHTNESS);
  if (brightnessValue >= -2 && brightnessValue <= 2) {
    s->set_brightness(s, brightnessValue);
  }

  // Contrast
  int8_t contrastValue = (int8_t)EEPROM.read(base + CAM_OFFSET_CONTRAST);
  if (contrastValue >= -2 && contrastValue <= 2) {
    s->set_contrast(s, contrastValue);
  }

  // AWB
  uint8_t awbValue = EEPROM.read(base + CAM_OFFSET_AWB);
  if (awbValue == 0 || awbValue == 1) {
    s->set_whitebal(s, awbValue == 1);
  }

  // AE Level
  int8_t aeLevelValue = (int8_t)EEPROM.read(base + CAM_OFFSET_AE_LEVEL);
  if (aeLevelValue >= -2 && aeLevelValue <= 2) {
    s->set_ae_level(s, aeLevelValue);
  }

  // AEC Value
  uint8_t aecLo = EEPROM.read(base + CAM_OFFSET_AEC_VALUE_L);
  uint8_t aecHi = EEPROM.read(base + CAM_OFFSET_AEC_VALUE_H);
  uint16_t aecValue = (uint16_t)aecLo | ((uint16_t)aecHi << 8);
  if (aecValue <= 1200) {
    s->set_aec_value(s, aecValue);
  }

  // Exposure Control
  uint8_t exposureCtrlValue = EEPROM.read(base + CAM_OFFSET_AEC);
  if (exposureCtrlValue == 0 || exposureCtrlValue == 1) {
    s->set_exposure_ctrl(s, exposureCtrlValue == 1);
  }

  // AEC2
  uint8_t aec2Value = EEPROM.read(base + CAM_OFFSET_AEC2);
  if (aec2Value == 0 || aec2Value == 1) {
    s->set_aec2(s, aec2Value == 1);
  }

  // Gain Control
  uint8_t gainCtrlValue = EEPROM.read(base + CAM_OFFSET_AGC);
  if (gainCtrlValue == 0 || gainCtrlValue == 1) {
    s->set_gain_ctrl(s, gainCtrlValue == 1);
  }

  // AGC Gain
  uint8_t agcGainValue = EEPROM.read(base + CAM_OFFSET_AGC_GAIN);
  if (agcGainValue <= 30) {
    s->set_agc_gain(s, agcGainValue);
  }

  // After applying, publish current settings so HA stays in sync
  publishCameraSettings();
}

void handleCameraPresetSelect(String presetStr) {
  uint8_t newPreset;
  if (presetStr.equalsIgnoreCase("day")) {
    newPreset = 0;
  } else if (presetStr.equalsIgnoreCase("night")) {
    newPreset = 1;
  } else {
    mqttDebugPrintln("Invalid camera preset");
    return;
  }

  activeCameraPreset = newPreset;
  
  // Disable IR for EEPROM write and entire preset application
  irDisableForCritical();
<<<<<<< HEAD
  EEPROM.write(EEPROM_ADDR_ACTIVE_PRESET, activeCameraPreset);
=======
  
  EEPROM.write(EEPROM_ADDRESS_ACTIVE_PRESET, activeCameraPreset);
>>>>>>> 9f5ea186
  EEPROM.commit();

  applyPresetFromEEPROM(activeCameraPreset);

  // Publish preset state
  client.publish(CAMERA_PRESET_TOPIC, activeCameraPreset == 0 ? "day" : "night", true);
  publishCameraSettings();
  mqttDebugPrintf("Camera preset %s applied", activeCameraPreset == 0 ? "day" : "night");

  lastSettingsChangeTime = millis();
  
  irEnableAfterCritical();
}

void handleCameraPresetSave() {
  // Save current sensor settings into the currently active preset
  savePresetToEEPROM(activeCameraPreset);
  mqttDebugPrintln("Camera preset saved to EEPROM");

  lastSettingsChangeTime = millis();
}

void handleModelSourceCommand(String stateStr) {
    bool wantSD = stateStr.equalsIgnoreCase("ON");

    if (wantSD) {
        if (!SD.begin()) {
            mqttDebugPrintln("Cannot switch to SD card model: No SD card found");
            client.publish(MODEL_SOURCE_TOPIC, "OFF", true);
            return;
        }
        if (!adoptFileModel("/model.tflite")) {
            mqttDebugPrintln("Model loading from SD failed - staying on embedded model");
            adoptEmbeddedModel();
            client.publish(MODEL_SOURCE_TOPIC, "OFF", true);
        } else {
            client.publish(MODEL_SOURCE_TOPIC, "ON", true);
            mqttDebugPrintln("Using SD card model");
        }
    } else {
        adoptEmbeddedModel();
        client.publish(MODEL_SOURCE_TOPIC, "OFF", true);
        mqttDebugPrintln("Using embedded model");
    }

    // Reinitialize the interpreter with the new model
    if (!setupInference()) {
        mqttDebugPrintln("Failed to reinitialize inference after model switch");
    }
}

void handleInferenceModeCommand(String modeStr) {
  uint8_t newMode;
  if (modeStr.equalsIgnoreCase("local")) {
    newMode = INFERENCE_MODE_LOCAL;
  } else if (modeStr.equalsIgnoreCase("server")) {
    newMode = INFERENCE_MODE_SERVER;
  } else if (modeStr.equalsIgnoreCase("both")) {
    newMode = INFERENCE_MODE_BOTH;
  } else {
    mqttDebugPrintln("Invalid inference mode");
    return;
  }

  inferenceMode = newMode;
  
  // Save to EEPROM
  EEPROM.write(EEPROM_ADDR_INFERENCE_MODE, inferenceMode);
  EEPROM.commit();

  // Publish state
  client.publish(INFERENCE_MODE_TOPIC, modeStr.c_str(), true);
  mqttDebugPrintf("Inference mode set to: %s\n", modeStr.c_str());
}<|MERGE_RESOLUTION|>--- conflicted
+++ resolved
@@ -967,9 +967,11 @@
   if (!fb) {
     Serial.println("Camera capture failed");
     mqttDebugPrintln("Camera capture failed");
-<<<<<<< HEAD
+    irEnableAfterCritical();  // CRITICAL: Must re-enable IR even on failure
     return;
   }
+  
+  irEnableAfterCritical();  // Re-enable IR as soon as capture completes
   
   // Crop the image to a centered 384x384 square in PSRAM.
   camera_fb_t *cropped = cropFrame(fb);
@@ -977,16 +979,6 @@
       esp_camera_fb_return(fb);
       return;
   }
-=======
-    irEnableAfterCritical();  // CRITICAL: Must re-enable IR even on failure
-    return;
-  }
-  
-  irEnableAfterCritical();  // Re-enable IR as soon as capture completes
-
-  mqttDebugPrintf("Image size: %u bytes\n", fb->len);
-
->>>>>>> 9f5ea186
   captureEndTime = millis();
 
   // --- LOCAL INFERENCE PATH ---
@@ -2346,15 +2338,11 @@
   }
 
   EEPROM.commit();
-<<<<<<< HEAD
-  irEnableAfterCritical();
-=======
   
   // Only re-enable if we were the ones who disabled it
   if (wasEnabled) {
     irEnableAfterCritical();
   }
->>>>>>> 9f5ea186
 }
 
 void loadSettingsFromEEPROM() {
@@ -2643,12 +2631,8 @@
   
   // Disable IR for EEPROM write and entire preset application
   irDisableForCritical();
-<<<<<<< HEAD
+  
   EEPROM.write(EEPROM_ADDR_ACTIVE_PRESET, activeCameraPreset);
-=======
-  
-  EEPROM.write(EEPROM_ADDRESS_ACTIVE_PRESET, activeCameraPreset);
->>>>>>> 9f5ea186
   EEPROM.commit();
 
   applyPresetFromEEPROM(activeCameraPreset);
