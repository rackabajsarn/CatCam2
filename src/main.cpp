--- conflicted
+++ resolved
@@ -80,20 +80,6 @@
 #define DEVICE_SW_VERSION "1.0.2" //Increment together with git commits
 
 // EEPROM Addresses
-<<<<<<< HEAD
-#define EEPROM_SIZE 64
-#define EEPROM_VERSION 3  // Bump from 2 to 3
-#define EEPROM_ADDRESS_VERSION 0
-#define EEPROM_ADDRESS_DETECTION_MODE 1
-#define EEPROM_ADDR_COOLDOWN 2
-#define EEPROM_ADDRESS_CAMERA_QUALITY 3
-#define EEPROM_ADDRESS_CAMERA_BRIGHTNESS 4
-#define EEPROM_ADDRESS_CAMERA_CONTRAST 5
-#define EEPROM_ADDRESS_CAMERA_SATURATION 6
-#define EEPROM_ADDRESS_CAMERA_AWB 7
-#define EEPROM_ADDRESS_CAMERA_EXPOSURE_CTRL 8
-#define EEPROM_ADDRESS_CAMERA_AEC_VALUE 9  // Uses 2 bytes (9-10)
-=======
 #define EEPROM_SIZE 160
 #define EEPROM_VERSION 5  // Increment this number whenever you change the EEPROM layout
 #define EEPROM_ADDRESS_VERSION 0
@@ -104,17 +90,13 @@
 #define EEPROM_ADDRESS_PRESET_DAY   20     // Day preset camera settings
 #define EEPROM_ADDRESS_PRESET_NIGHT 36     // Night preset camera settings
 #define EEPROM_ADDRESS_ACTIVE_PRESET 52    // 0=day, 1=night
->>>>>>> 3f5cba8e
 
 // GPIO Definitions
 #define IR_PIN 32
 //#define OPEN_SENSOR_PIN 32
-<<<<<<< HEAD
 #define ENABLE_FLAP_PIN 33
 
 #define BPP 1  // Grayscale: 1 byte per pixel
-=======
-#define ENABLE_FLAP_PIN 33 //TODO: Double check 13 or 14
 #define IR_PWM_PIN 14
 #define IR_PWM_CH  2
 #define IR_FREQ    38000
@@ -124,7 +106,6 @@
 #define PULSE_CHECK_INTERVAL 20        // 50 ms between pulse count checks
 #define PULSE_THRESHOLD      8        // 20 pulses in interval means beam is OK
 //#define IR_SEEN_WINDOW_US    1500   // Beam is 'OK' if a LOW edge was seen in last 3 ms
->>>>>>> 3f5cba8e
 
 // Camera pin configuration
 #define PWDN_GPIO_NUM    -1
@@ -223,13 +204,10 @@
 void updateIRBarrierState();
 bool isEEPROMInitialized();
 void initializeEEPROM();
-<<<<<<< HEAD
-void handleModelSourceCommand(String stateStr);
-
-=======
 void savePresetToEEPROM(uint8_t presetIndex);
 void applyPresetFromEEPROM(uint8_t presetIndex);
->>>>>>> 3f5cba8e
+void handleModelSourceCommand(String stateStr);
+
 // Add more handler functions as needed
 
 WiFiClient espClient;
@@ -243,7 +221,7 @@
 bool catLocation = true; // true = home
 bool barrierTriggered = false;  // Flag to indicate barrier has been triggered
 bool barrierStableState = false; // Last confirmed stable state (false = not broken, true = broken)
-<<<<<<< HEAD
+esp_err_t cameraInitStatus = ESP_FAIL;
 bool useLocalModel = true;  // Default to local model.cc when no SD card
 
 // Model comparison tracking
@@ -252,9 +230,6 @@
 unsigned long totalInferences = 0;
 unsigned long inferenceMatches = 0;
 unsigned long inferenceMismatches = 0;
-=======
-esp_err_t cameraInitStatus = ESP_FAIL;
->>>>>>> 3f5cba8e
 
 // Timer for saving settings
 unsigned long lastSettingsChangeTime = 0;
@@ -289,6 +264,7 @@
 static bool g_irSensingEnabled = true;   // mask while IR is intentionally off
 static volatile uint32_t g_pulseCount = 0;    // count IR pulses for robust detection
 static uint32_t g_lastPulseCheckMs = 0;       // last time we checked pulse count
+
 
 // The Tensor Arena memory area is used by TensorFlow Lite to store input, output and intermediate tensors
 // It must be defined as a global array of byte (or u_int8 which is the same type on Arduino) 
@@ -359,7 +335,6 @@
   useLocalModel = true;
 }
 
-<<<<<<< HEAD
 // Select model based on flag
 if (!useLocalModel) {
   if (!adoptFileModel("/model.tflite")) {
@@ -373,13 +348,8 @@
   mqttDebugPrintln("Using embedded model");
 }
 
-initCamera();
-
-  // Initialize EEPROM
-=======
   cameraInitStatus = initCamera();
   
->>>>>>> 3f5cba8e
   EEPROM.begin(EEPROM_SIZE);
   
   // Initialize GPIOs
@@ -418,14 +388,6 @@
   mqttConnect();
 
   setupOTA();  // Initialize OTA
-<<<<<<< HEAD
-  setupWebServer();  // Initialize HTTP server for model uploads
-  checkResetReason();
-  publishIPState();
-
-  setupInference();
-
-=======
 
   // Initialize EEPROM
   if (!isEEPROMInitialized()) {
@@ -434,10 +396,13 @@
     loadSettingsFromEEPROM();
   }
 
+  setupWebServer();  // Initialize HTTP server for model uploads
   checkResetReason();
   publishIPState();
   mqttInitialPublish();
->>>>>>> 3f5cba8e
+
+  setupInference();
+
   mqttDebugPrintln("ESP Setup finished");
   mqttDebugPrintf("Camera init: 0x%x (%s)\n",
                 cameraInitStatus,
@@ -693,7 +658,6 @@
 }
 
 void mqttSubscribe() {
-<<<<<<< HEAD
     // System commands
     client.subscribe(COMMAND_TOPIC);
     client.subscribe(INFERENCE_TOPIC);
@@ -715,30 +679,14 @@
     client.subscribe(SET_FLAP_STATE_TOPIC);
     client.subscribe(SET_CAT_LOCATION_TOPIC);
     client.subscribe(SET_MODEL_SOURCE_TOPIC);
-=======
-  client.subscribe(COMMAND_TOPIC);
-  client.subscribe("catflap/frame_size/set");
-  client.subscribe("catflap/jpeg_quality/set");
-  client.subscribe("catflap/brightness/set");
-  client.subscribe("catflap/contrast/set");
-  client.subscribe("catflap/saturation/set");
-  client.subscribe("catflap/awb/set");
-  client.subscribe("catflap/special_effect/set");
-  client.subscribe(SET_DETECTION_MODE_TOPIC);
-  client.subscribe(SET_DEBUG_TOGGLE_TOPIC);
-  client.subscribe(SET_COOLDOWN_TOPIC);
-  client.subscribe(SET_FLAP_STATE_TOPIC);
-  client.subscribe(SET_CAT_LOCATION_TOPIC);  
-  client.subscribe(INFERENCE_TOPIC);
-  client.subscribe(SET_AE_LEVEL_TOPIC);
-  client.subscribe(SET_AEC_VALUE_TOPIC);
-  client.subscribe(SET_EXPOSURE_CTRL_TOPIC);
-  client.subscribe(SET_AEC2_TOPIC);
-  client.subscribe(SET_GAIN_CTRL_TOPIC);
-  client.subscribe(SET_AGC_GAIN_TOPIC);
-  client.subscribe(SET_CAMERA_PRESET_TOPIC);
-  client.subscribe(SET_CAMERA_PRESET_SAVE_TOPIC);
->>>>>>> 3f5cba8e
+    client.subscribe(SET_AE_LEVEL_TOPIC);
+    client.subscribe(SET_AEC_VALUE_TOPIC);
+    client.subscribe(SET_EXPOSURE_CTRL_TOPIC);
+    client.subscribe(SET_AEC2_TOPIC);
+    client.subscribe(SET_GAIN_CTRL_TOPIC);
+    client.subscribe(SET_AGC_GAIN_TOPIC);
+    client.subscribe(SET_CAMERA_PRESET_TOPIC);
+    client.subscribe(SET_CAMERA_PRESET_SAVE_TOPIC);
 }
 
 void mqttInitialPublish() {
@@ -1007,7 +955,7 @@
       esp_camera_fb_return(fb);
       return;
   }
-
+  captureEndTime = millis();
   // Resize the cropped image to 96x96 for ESP32 inference.
   camera_fb_t *resized = resizeFrame(cropped);
   if (!resized) {
@@ -1015,7 +963,6 @@
       return;
   }
 
-<<<<<<< HEAD
   // Copy resized data to input buffer for inference
   // The resized image should already be grayscale 96x96
   memcpy((void*)resized->buf, (const void*)resized->buf, 96 * 96);
@@ -1044,12 +991,9 @@
   // Convert cropped 384x384 to JPEG for sending to server
   processCroppedAndConvert(cropped);
 
+  captureEndTime = millis();
+
   // Publish the 384x384 image to server via MQTT for detailed inference
-=======
-  captureEndTime = millis();
-
-  // Publish the image over MQTT
->>>>>>> 3f5cba8e
   if (client.connected()) {
     if (client.publish(IMAGE_TOPIC, cropped->buf, cropped->len, true)) {
       mqttDebugPrintln("Image sent to server for inference");
@@ -1057,12 +1001,7 @@
       mqttDebugPrintln("Failed to send image to server");
     }
   }
-<<<<<<< HEAD
-  
-  client.publish(ROUNDTRIP_TOPIC, String(millis()-roundTripTimer).c_str(), true);
-=======
   sendEndTime = millis();
->>>>>>> 3f5cba8e
   esp_camera_fb_return(fb);
 }
 
@@ -1805,26 +1744,15 @@
 
 // TODO: Inference handled on device. compare inference from device and from mqtt
 void handleInferenceTopic(String inferenceStr) {
-<<<<<<< HEAD
-=======
-  unsigned long now = millis();
-  
-  //handle response first
->>>>>>> 3f5cba8e
   if (inferenceStr == "not_cat"){
     /* code */
   } else if (inferenceStr == "cat_morris_entering") {
     handleCatLocationCommand("ON");
-<<<<<<< HEAD
-=======
-    if(detectionModeEnabled) handleFlapStateCommand("ON");
->>>>>>> 3f5cba8e
   } else if (inferenceStr == "cat_morris_leaving") {
     handleCatLocationCommand("OFF");
   } else if (inferenceStr == "unknow_cat_entering") {
     /* code */
   } else if (inferenceStr == "prey") {
-<<<<<<< HEAD
     //handleFlapStateCommand("OFF");
   }
 }
@@ -1850,43 +1778,6 @@
                         " / " + totalInferences + 
                         " (" + String(accuracy, 1) + "%)";
   client.publish(INFERENCE_COMPARISON_TOPIC, comparisonMsg.c_str(), true);
-=======
-    if(detectionModeEnabled) handleFlapStateCommand("OFF");
-  }
-
-  unsigned long barrierToStartCapture = 0;
-  unsigned long captureDuration = 0;
-  unsigned long sendDuration = 0;
-  unsigned long inferenceLatency = 0;
-  unsigned long totalDuration = 0;
-
-  if (triggerStartTime > 0 && captureStartTime >= triggerStartTime) {
-    barrierToStartCapture = captureStartTime - triggerStartTime;
-  }
-  if (captureEndTime >= captureStartTime && captureStartTime > 0) {
-    captureDuration = captureEndTime - captureStartTime;
-  }
-  if (sendEndTime >= captureEndTime && captureEndTime > 0) {
-    sendDuration = sendEndTime - captureEndTime;
-  }
-  if (now >= sendEndTime && sendEndTime > 0) {
-    inferenceLatency = now - sendEndTime;
-  }
-  if (triggerStartTime > 0 && now >= triggerStartTime) {
-    totalDuration = now - triggerStartTime;
-  }
-
-  mqttDebugPrintf(
-      "[TIMER] barrier_to_start_capture_ms=%lu, capture_duration_ms=%lu, send_duration_ms=%lu, inference_latency_ms=%lu, total_ms=%lu\n",
-      (unsigned long)barrierToStartCapture,
-      (unsigned long)captureDuration,
-      (unsigned long)sendDuration,
-      (unsigned long)inferenceLatency,
-      (unsigned long)totalDuration);
-
-  // Publish total duration as roundtrip metric
-  client.publish(ROUNDTRIP_TOPIC, String(totalDuration).c_str(), true);
->>>>>>> 3f5cba8e
 }
 
 void handleDetectionModeCommand(String stateStr) {
@@ -1916,7 +1807,6 @@
   catLocation = locationStr.equalsIgnoreCase("ON");
   client.publish(CAT_LOCATION_TOPIC, catLocation ? "ON" : "OFF", true);
   mqttDebugPrintln("Cat location updated");
-   lastSettingsChangeTime = millis();
 }
 
 void handleJpegQualityCommand(String qualityStr) {
@@ -2187,22 +2077,6 @@
     // Publish AWB
     String awbState = s->status.awb ? "ON" : "OFF";
     client.publish("catflap/awb", awbState.c_str(), true);
-<<<<<<< HEAD
-=======
-
-    // Publish Special Effect
-    String effectStr;
-    switch (s->status.special_effect) {
-      case 0: effectStr = "No Effect"; break;
-      case 1: effectStr = "Negative"; break;
-      case 2: effectStr = "Grayscale"; break;
-      case 3: effectStr = "Red Tint"; break;
-      case 4: effectStr = "Green Tint"; break;
-      case 5: effectStr = "Blue Tint"; break;
-      case 6: effectStr = "Sepia"; break;
-      default: effectStr = "Unknown"; break;
-    }
-    client.publish("catflap/special_effect", effectStr.c_str(), true);
 
     // Publish additional camera controls
     client.publish("catflap/ae_level", String(s->status.ae_level).c_str(), true);
@@ -2213,7 +2087,6 @@
     client.publish("catflap/agc_gain", String(s->status.agc_gain).c_str(), true);
 
     // Publish other settings as needed
->>>>>>> 3f5cba8e
   }
 }
 
@@ -2365,7 +2238,6 @@
   Serial.println(WiFi.localIP());
 }
 
-<<<<<<< HEAD
 void setupWebServer() {
   // Model upload endpoint
   server.on("/upload", HTTP_POST, 
@@ -2475,33 +2347,6 @@
 }
 
 void saveSettingsToEEPROM() {
-    mqttDebugPrintln("Saving settings to EEPROM...");
-
-    // Save the version number
-    EEPROM.write(EEPROM_ADDRESS_VERSION, EEPROM_VERSION);
-    EEPROM.write(EEPROM_ADDRESS_DETECTION_MODE, detectionModeEnabled ? 1 : 0);
-    EEPROM.write(EEPROM_ADDR_COOLDOWN, (int)(cooldownDuration * 10));
-
-    // Save camera settings
-    sensor_t * s = esp_camera_sensor_get();
-    if (s != NULL) {
-        EEPROM.write(EEPROM_ADDRESS_CAMERA_QUALITY, s->status.quality);
-        EEPROM.write(EEPROM_ADDRESS_CAMERA_BRIGHTNESS, s->status.brightness);
-        EEPROM.write(EEPROM_ADDRESS_CAMERA_CONTRAST, s->status.contrast);
-        EEPROM.write(EEPROM_ADDRESS_CAMERA_SATURATION, s->status.saturation);
-        EEPROM.write(EEPROM_ADDRESS_CAMERA_AWB, s->status.awb ? 1 : 0);
-        
-        // Save exposure control and AEC value
-        EEPROM.write(EEPROM_ADDRESS_CAMERA_EXPOSURE_CTRL, s->status.aec ? 1 : 0);
-        uint16_t aec_value = s->status.aec_value;
-        EEPROM.write(EEPROM_ADDRESS_CAMERA_AEC_VALUE, aec_value & 0xFF);
-        EEPROM.write(EEPROM_ADDRESS_CAMERA_AEC_VALUE + 1, (aec_value >> 8) & 0xFF);
-    }
-
-    EEPROM.commit();
-    mqttDebugPrintln("Settings saved to EEPROM");
-=======
-void saveSettingsToEEPROM() {
   mqttDebugPrintln("Saving settings to EEPROM...");
 
   irDisableForCritical();
@@ -2526,7 +2371,7 @@
     EEPROM.write(EEPROM_ADDRESS_CAMERA_SETTINGS + 3, s->status.contrast);
     EEPROM.write(EEPROM_ADDRESS_CAMERA_SETTINGS + 4, s->status.saturation);
     EEPROM.write(EEPROM_ADDRESS_CAMERA_SETTINGS + 5, s->status.awb ? 1 : 0);
-    EEPROM.write(EEPROM_ADDRESS_CAMERA_SETTINGS + 6, s->status.special_effect);
+    EEPROM.write(EEPROM_ADDRESS_CAMERA_SETTINGS + 6, s->status.special_effect); //TODO: remove
     EEPROM.write(EEPROM_ADDRESS_CAMERA_SETTINGS + 7, (int8_t)s->status.ae_level);
     EEPROM.write(EEPROM_ADDRESS_CAMERA_SETTINGS + 8, (uint8_t)(s->status.aec_value & 0xFF));
     EEPROM.write(EEPROM_ADDRESS_CAMERA_SETTINGS + 9, (uint8_t)((s->status.aec_value >> 8) & 0xFF));
@@ -2537,13 +2382,10 @@
   }
 
   EEPROM.commit();
-
   irEnableAfterCritical();
->>>>>>> 3f5cba8e
 }
 
 void loadSettingsFromEEPROM() {
-<<<<<<< HEAD
     mqttDebugPrintln("Loading settings from EEPROM...");
 
     // Check EEPROM version
@@ -2553,72 +2395,6 @@
                         storedVersion, EEPROM_VERSION);
         initializeEEPROM();
         return;
-=======
-  mqttDebugPrintln("Loading settings from EEPROM...");
-
-  // Check EEPROM version
-  uint8_t storedVersion = EEPROM.read(EEPROM_ADDRESS_VERSION);
-  if (storedVersion != EEPROM_VERSION) {
-    mqttDebugPrintf("EEPROM version mismatch (found %d, expected %d). Initializing EEPROM...\n", storedVersion, EEPROM_VERSION);
-    initializeEEPROM();
-    return;
-  }
-
-  // Read and validate the Detection Mode setting
-  uint8_t detectionModeValue = EEPROM.read(EEPROM_ADDRESS_DETECTION_MODE);
-  if (detectionModeValue == 0 || detectionModeValue == 1) {
-    detectionModeEnabled = detectionModeValue == 1;
-  } else {
-    mqttDebugPrintln("Invalid detection mode in EEPROM. Setting to default (enabled).");
-    detectionModeEnabled = true;  // Default value
-  }
-
-  // Read and validate the Cooldown Duration
-  int cooldownValue = EEPROM.read(EEPROM_ADDR_COOLDOWN);
-  if (cooldownValue >= 0 && cooldownValue <= 50) {  // Valid range: 0 to 5.0 seconds (stored as integer with one decimal place)
-    cooldownDuration = cooldownValue / 10.0;  // Convert back to float
-  } else {
-    mqttDebugPrintln("Invalid cooldown value in EEPROM. Setting to default (0.0).");
-    cooldownDuration = 0.0;  // Default value
-  }
-
-  // Read and validate Cat Location
-  uint8_t catLocationValue = EEPROM.read(EEPROM_ADDRESS_CAT_LOCATION);
-  if (catLocationValue == 0 || catLocationValue == 1) {
-    catLocation = (catLocationValue == 1);
-  } else {
-    mqttDebugPrintln("Invalid cat location in EEPROM. Setting to default (home).");
-    catLocation = true;  // Default: home
-  }
-
-  // Active camera preset (0=day, 1=night)
-  uint8_t presetValue = EEPROM.read(EEPROM_ADDRESS_ACTIVE_PRESET);
-  if (presetValue <= 1) {
-    activeCameraPreset = presetValue;
-  } else {
-    activeCameraPreset = 0;
-  }
-
-  // Load and validate Camera Settings
-  sensor_t * s = esp_camera_sensor_get();
-  if (s != NULL) {
-    // Framesize
-    uint8_t framesizeValue = EEPROM.read(EEPROM_ADDRESS_CAMERA_SETTINGS + 0);
-    if (framesizeValue >= FRAMESIZE_QQVGA && framesizeValue <= FRAMESIZE_UXGA) {
-      s->set_framesize(s, (framesize_t)framesizeValue);
-    } else {
-      mqttDebugPrintln("Invalid framesize in EEPROM. Setting to default (VGA).");
-      s->set_framesize(s, FRAMESIZE_VGA);  // Default value
-    }
-
-    // JPEG Quality
-    uint8_t qualityValue = EEPROM.read(EEPROM_ADDRESS_CAMERA_SETTINGS + 1);
-    if (qualityValue >= 10 && qualityValue <= 63) {
-      s->set_quality(s, qualityValue);
-    } else {
-      mqttDebugPrintln("Invalid JPEG quality in EEPROM. Setting to default (30).");
-      s->set_quality(s, 30);  // Default value
->>>>>>> 3f5cba8e
     }
 
     // Read and validate the Detection Mode setting
@@ -2630,14 +2406,31 @@
         detectionModeEnabled = true;  // Default value
     }
 
-    // Read and validate the Cooldown Duration
-    int cooldownValue = EEPROM.read(EEPROM_ADDR_COOLDOWN);
-    if (cooldownValue >= 0 && cooldownValue <= 50) {  // Valid range: 0 to 5.0 seconds
-        cooldownDuration = cooldownValue / 10.0;  // Convert back to float
-    } else {
-        mqttDebugPrintln("Invalid cooldown value in EEPROM. Setting to default (0.0).");
-        cooldownDuration = 0.0;  // Default value
-    }
+  // Read and validate the Cooldown Duration
+  int cooldownValue = EEPROM.read(EEPROM_ADDR_COOLDOWN);
+  if (cooldownValue >= 0 && cooldownValue <= 50) {  // Valid range: 0 to 5.0 seconds (stored as integer with one decimal place)
+    cooldownDuration = cooldownValue / 10.0;  // Convert back to float
+  } else {
+    mqttDebugPrintln("Invalid cooldown value in EEPROM. Setting to default (0.0).");
+    cooldownDuration = 0.0;  // Default value
+  }
+
+  // Read and validate Cat Location
+  uint8_t catLocationValue = EEPROM.read(EEPROM_ADDRESS_CAT_LOCATION);
+  if (catLocationValue == 0 || catLocationValue == 1) {
+    catLocation = (catLocationValue == 1);
+  } else {
+    mqttDebugPrintln("Invalid cat location in EEPROM. Setting to default (home).");
+    catLocation = true;  // Default: home
+  }
+
+  // Active camera preset (0=day, 1=night)
+  uint8_t presetValue = EEPROM.read(EEPROM_ADDRESS_ACTIVE_PRESET);
+  if (presetValue <= 1) {
+    activeCameraPreset = presetValue;
+  } else {
+    activeCameraPreset = 0;
+  }
 
     // Load and validate Camera Settings
     sensor_t * s = esp_camera_sensor_get();
@@ -2687,29 +2480,240 @@
             s->set_whitebal(s, true);
         }
 
-        // Exposure Control
-        uint8_t exposureCtrlValue = EEPROM.read(EEPROM_ADDRESS_CAMERA_EXPOSURE_CTRL);
-        if (exposureCtrlValue <= 1) {
-            s->set_exposure_ctrl(s, exposureCtrlValue == 1);
-        } else {
-            mqttDebugPrintln("Invalid exposure control in EEPROM. Setting to default (enabled).");
-            s->set_exposure_ctrl(s, true);
-        }
-
-        // AEC Value (16-bit)
-        uint16_t aecValue = EEPROM.read(EEPROM_ADDRESS_CAMERA_AEC_VALUE) | 
-                           (EEPROM.read(EEPROM_ADDRESS_CAMERA_AEC_VALUE + 1) << 8);
-        if (aecValue <= 1200) {
-            s->set_aec_value(s, aecValue);
-        } else {
-            mqttDebugPrintln("Invalid AEC value in EEPROM. Setting to default (400).");
-            s->set_aec_value(s, 400);
-        }
+    // Special Effect
+    uint8_t effectValue = EEPROM.read(EEPROM_ADDRESS_CAMERA_SETTINGS + 6);
+    if (effectValue >= 0 && effectValue <= 6) {
+      s->set_special_effect(s, effectValue);
+    } else {
+      mqttDebugPrintln("Invalid special effect in EEPROM. Setting to default (No Effect).");
+      s->set_special_effect(s, 0);  // Default value
+    }
+
+    // AE Level
+    int8_t aeLevelValue = (int8_t)EEPROM.read(EEPROM_ADDRESS_CAMERA_SETTINGS + 7);
+    if (aeLevelValue >= -2 && aeLevelValue <= 2) {
+      s->set_ae_level(s, aeLevelValue);
+    } else {
+      mqttDebugPrintln("Invalid AE level in EEPROM. Setting to default (0).");
+      s->set_ae_level(s, 0);
+    }
+
+    // AEC Value (two bytes, little-endian)
+    uint8_t aecLo = EEPROM.read(EEPROM_ADDRESS_CAMERA_SETTINGS + 8);
+    uint8_t aecHi = EEPROM.read(EEPROM_ADDRESS_CAMERA_SETTINGS + 9);
+    uint16_t aecValue = (uint16_t)aecLo | ((uint16_t)aecHi << 8);
+    if (aecValue <= 1200) {
+      s->set_aec_value(s, aecValue);
+    } else {
+      mqttDebugPrintln("Invalid AEC value in EEPROM. Setting to default (0).");
+      s->set_aec_value(s, 0);
+    }
+
+    // Exposure Control (AEC enable)
+    uint8_t exposureCtrlValue = EEPROM.read(EEPROM_ADDRESS_CAMERA_SETTINGS + 10);
+    if (exposureCtrlValue == 0 || exposureCtrlValue == 1) {
+      s->set_exposure_ctrl(s, exposureCtrlValue == 1);
+    } else {
+      mqttDebugPrintln("Invalid exposure control in EEPROM. Setting to default (enabled).");
+      s->set_exposure_ctrl(s, 1);
+    }
+
+    // AEC2
+    uint8_t aec2Value = EEPROM.read(EEPROM_ADDRESS_CAMERA_SETTINGS + 11);
+    if (aec2Value == 0 || aec2Value == 1) {
+      s->set_aec2(s, aec2Value == 1);
+    } else {
+      mqttDebugPrintln("Invalid AEC2 in EEPROM. Setting to default (disabled).");
+      s->set_aec2(s, 0);
+    }
+
+    // Gain Control (AGC enable)
+    uint8_t gainCtrlValue = EEPROM.read(EEPROM_ADDRESS_CAMERA_SETTINGS + 12);
+    if (gainCtrlValue == 0 || gainCtrlValue == 1) {
+      s->set_gain_ctrl(s, gainCtrlValue == 1);
+    } else {
+      mqttDebugPrintln("Invalid gain control in EEPROM. Setting to default (enabled).");
+      s->set_gain_ctrl(s, 1);
+    }
+
+    // AGC Gain
+    uint8_t agcGainValue = EEPROM.read(EEPROM_ADDRESS_CAMERA_SETTINGS + 13);
+    if (agcGainValue <= 30) {
+      s->set_agc_gain(s, agcGainValue);
+    } else {
+      mqttDebugPrintln("Invalid AGC gain in EEPROM. Setting to default (0).");
+      s->set_agc_gain(s, 0);
+    }
 
         mqttDebugPrintln("Camera settings loaded from EEPROM.");
     } else {
         mqttDebugPrintln("Failed to get camera sensor. Cannot load camera settings from EEPROM.");
     }
+}
+
+// Helper: save current sensor settings into a preset slot
+void savePresetToEEPROM(uint8_t presetIndex) {
+  if (presetIndex > 1) return;
+
+  uint16_t base = (presetIndex == 0) ? EEPROM_ADDRESS_PRESET_DAY : EEPROM_ADDRESS_PRESET_NIGHT;
+
+  sensor_t * s = esp_camera_sensor_get();
+  if (s == NULL) {
+    mqttDebugPrintln("savePresetToEEPROM: sensor NULL");
+    return;
+  }
+
+  irDisableForCritical();
+
+  EEPROM.write(base + 0, s->status.framesize);
+  EEPROM.write(base + 1, s->status.quality);
+  EEPROM.write(base + 2, s->status.brightness);
+  EEPROM.write(base + 3, s->status.contrast);
+  EEPROM.write(base + 4, s->status.saturation);
+  EEPROM.write(base + 5, s->status.awb ? 1 : 0);
+  EEPROM.write(base + 6, s->status.special_effect);
+  EEPROM.write(base + 7, (int8_t)s->status.ae_level);
+  EEPROM.write(base + 8, (uint8_t)(s->status.aec_value & 0xFF));
+  EEPROM.write(base + 9, (uint8_t)((s->status.aec_value >> 8) & 0xFF));
+  EEPROM.write(base + 10, s->status.aec ? 1 : 0);
+  EEPROM.write(base + 11, s->status.aec2 ? 1 : 0);
+  EEPROM.write(base + 12, s->status.agc ? 1 : 0);
+  EEPROM.write(base + 13, s->status.agc_gain);
+
+  EEPROM.commit();
+
+  irEnableAfterCritical();
+}
+
+// Helper: apply a preset from EEPROM to the sensor
+void applyPresetFromEEPROM(uint8_t presetIndex) {
+  if (presetIndex > 1) return;
+
+  uint16_t base = (presetIndex == 0) ? EEPROM_ADDRESS_PRESET_DAY : EEPROM_ADDRESS_PRESET_NIGHT;
+
+  sensor_t * s = esp_camera_sensor_get();
+  if (s == NULL) {
+    mqttDebugPrintln("applyPresetFromEEPROM: sensor NULL");
+    return;
+  }
+
+  // Framesize
+  uint8_t framesizeValue = EEPROM.read(base + 0);
+  if (framesizeValue >= FRAMESIZE_QQVGA && framesizeValue <= FRAMESIZE_UXGA) {
+    s->set_framesize(s, (framesize_t)framesizeValue);
+  }
+
+  // JPEG Quality
+  uint8_t qualityValue = EEPROM.read(base + 1);
+  if (qualityValue >= 10 && qualityValue <= 63) {
+    s->set_quality(s, qualityValue);
+  }
+
+  // Brightness
+  int8_t brightnessValue = (int8_t)EEPROM.read(base + 2);
+  if (brightnessValue >= -2 && brightnessValue <= 2) {
+    s->set_brightness(s, brightnessValue);
+  }
+
+  // Contrast
+  int8_t contrastValue = (int8_t)EEPROM.read(base + 3);
+  if (contrastValue >= -2 && contrastValue <= 2) {
+    s->set_contrast(s, contrastValue);
+  }
+
+  // Saturation
+  int8_t saturationValue = (int8_t)EEPROM.read(base + 4);
+  if (saturationValue >= -2 && saturationValue <= 2) {
+    s->set_saturation(s, saturationValue);
+  }
+
+  // AWB
+  uint8_t awbValue = EEPROM.read(base + 5);
+  if (awbValue == 0 || awbValue == 1) {
+    s->set_whitebal(s, awbValue == 1);
+  }
+
+  // Special Effect
+  uint8_t effectValue = EEPROM.read(base + 6);
+  if (effectValue <= 6) {
+    s->set_special_effect(s, effectValue);
+  }
+
+  // AE Level
+  int8_t aeLevelValue = (int8_t)EEPROM.read(base + 7);
+  if (aeLevelValue >= -2 && aeLevelValue <= 2) {
+    s->set_ae_level(s, aeLevelValue);
+  }
+
+  // AEC Value
+  uint8_t aecLo = EEPROM.read(base + 8);
+  uint8_t aecHi = EEPROM.read(base + 9);
+  uint16_t aecValue = (uint16_t)aecLo | ((uint16_t)aecHi << 8);
+  if (aecValue <= 1200) {
+    s->set_aec_value(s, aecValue);
+  }
+
+  // Exposure Control
+  uint8_t exposureCtrlValue = EEPROM.read(base + 10);
+  if (exposureCtrlValue == 0 || exposureCtrlValue == 1) {
+    s->set_exposure_ctrl(s, exposureCtrlValue == 1);
+  }
+
+  // AEC2
+  uint8_t aec2Value = EEPROM.read(base + 11);
+  if (aec2Value == 0 || aec2Value == 1) {
+    s->set_aec2(s, aec2Value == 1);
+  }
+
+  // Gain Control
+  uint8_t gainCtrlValue = EEPROM.read(base + 12);
+  if (gainCtrlValue == 0 || gainCtrlValue == 1) {
+    s->set_gain_ctrl(s, gainCtrlValue == 1);
+  }
+
+  // AGC Gain
+  uint8_t agcGainValue = EEPROM.read(base + 13);
+  if (agcGainValue <= 30) {
+    s->set_agc_gain(s, agcGainValue);
+  }
+
+  // After applying, publish current settings so HA stays in sync
+  publishCameraSettings();
+}
+
+void handleCameraPresetSelect(String presetStr) {
+  uint8_t newPreset;
+  if (presetStr.equalsIgnoreCase("day")) {
+    newPreset = 0;
+  } else if (presetStr.equalsIgnoreCase("night")) {
+    newPreset = 1;
+  } else {
+    mqttDebugPrintln("Invalid camera preset");
+    return;
+  }
+
+  activeCameraPreset = newPreset;
+  irDisableForCritical();
+  EEPROM.write(EEPROM_ADDRESS_ACTIVE_PRESET, activeCameraPreset);
+  EEPROM.commit();
+  irEnableAfterCritical();
+
+  applyPresetFromEEPROM(activeCameraPreset);
+
+  // Publish preset state
+  client.publish(CAMERA_PRESET_TOPIC, activeCameraPreset == 0 ? "day" : "night", true);
+  publishCameraSettings();
+  mqttDebugPrintf("Camera preset %s applied", activeCameraPreset == 0 ? "day" : "night");
+
+  lastSettingsChangeTime = millis();
+}
+
+void handleCameraPresetSave() {
+  // Save current sensor settings into the currently active preset
+  savePresetToEEPROM(activeCameraPreset);
+  mqttDebugPrintln("Camera preset saved to EEPROM");
+
+  lastSettingsChangeTime = millis();
 }
 
 void handleModelSourceCommand(String stateStr) {
@@ -2739,233 +2743,4 @@
     if (!setupInference()) {
         mqttDebugPrintln("Failed to reinitialize inference after model switch");
     }
-<<<<<<< HEAD
-=======
-
-    // AE Level
-    int8_t aeLevelValue = (int8_t)EEPROM.read(EEPROM_ADDRESS_CAMERA_SETTINGS + 7);
-    if (aeLevelValue >= -2 && aeLevelValue <= 2) {
-      s->set_ae_level(s, aeLevelValue);
-    } else {
-      mqttDebugPrintln("Invalid AE level in EEPROM. Setting to default (0).");
-      s->set_ae_level(s, 0);
-    }
-
-    // AEC Value (two bytes, little-endian)
-    uint8_t aecLo = EEPROM.read(EEPROM_ADDRESS_CAMERA_SETTINGS + 8);
-    uint8_t aecHi = EEPROM.read(EEPROM_ADDRESS_CAMERA_SETTINGS + 9);
-    uint16_t aecValue = (uint16_t)aecLo | ((uint16_t)aecHi << 8);
-    if (aecValue <= 1200) {
-      s->set_aec_value(s, aecValue);
-    } else {
-      mqttDebugPrintln("Invalid AEC value in EEPROM. Setting to default (0).");
-      s->set_aec_value(s, 0);
-    }
-
-    // Exposure Control (AEC enable)
-    uint8_t exposureCtrlValue = EEPROM.read(EEPROM_ADDRESS_CAMERA_SETTINGS + 10);
-    if (exposureCtrlValue == 0 || exposureCtrlValue == 1) {
-      s->set_exposure_ctrl(s, exposureCtrlValue == 1);
-    } else {
-      mqttDebugPrintln("Invalid exposure control in EEPROM. Setting to default (enabled).");
-      s->set_exposure_ctrl(s, 1);
-    }
-
-    // AEC2
-    uint8_t aec2Value = EEPROM.read(EEPROM_ADDRESS_CAMERA_SETTINGS + 11);
-    if (aec2Value == 0 || aec2Value == 1) {
-      s->set_aec2(s, aec2Value == 1);
-    } else {
-      mqttDebugPrintln("Invalid AEC2 in EEPROM. Setting to default (disabled).");
-      s->set_aec2(s, 0);
-    }
-
-    // Gain Control (AGC enable)
-    uint8_t gainCtrlValue = EEPROM.read(EEPROM_ADDRESS_CAMERA_SETTINGS + 12);
-    if (gainCtrlValue == 0 || gainCtrlValue == 1) {
-      s->set_gain_ctrl(s, gainCtrlValue == 1);
-    } else {
-      mqttDebugPrintln("Invalid gain control in EEPROM. Setting to default (enabled).");
-      s->set_gain_ctrl(s, 1);
-    }
-
-    // AGC Gain
-    uint8_t agcGainValue = EEPROM.read(EEPROM_ADDRESS_CAMERA_SETTINGS + 13);
-    if (agcGainValue <= 30) {
-      s->set_agc_gain(s, agcGainValue);
-    } else {
-      mqttDebugPrintln("Invalid AGC gain in EEPROM. Setting to default (0).");
-      s->set_agc_gain(s, 0);
-    }
-
-    mqttDebugPrintln("Camera settings loaded from EEPROM.");
-  } else {
-    mqttDebugPrintln("Failed to get camera sensor. Cannot load camera settings from EEPROM.");
-  }
-}
-
-// Helper: save current sensor settings into a preset slot
-void savePresetToEEPROM(uint8_t presetIndex) {
-  if (presetIndex > 1) return;
-
-  uint16_t base = (presetIndex == 0) ? EEPROM_ADDRESS_PRESET_DAY : EEPROM_ADDRESS_PRESET_NIGHT;
-
-  sensor_t * s = esp_camera_sensor_get();
-  if (s == NULL) {
-    mqttDebugPrintln("savePresetToEEPROM: sensor NULL");
-    return;
-  }
-
-  irDisableForCritical();
-
-  EEPROM.write(base + 0, s->status.framesize);
-  EEPROM.write(base + 1, s->status.quality);
-  EEPROM.write(base + 2, s->status.brightness);
-  EEPROM.write(base + 3, s->status.contrast);
-  EEPROM.write(base + 4, s->status.saturation);
-  EEPROM.write(base + 5, s->status.awb ? 1 : 0);
-  EEPROM.write(base + 6, s->status.special_effect);
-  EEPROM.write(base + 7, (int8_t)s->status.ae_level);
-  EEPROM.write(base + 8, (uint8_t)(s->status.aec_value & 0xFF));
-  EEPROM.write(base + 9, (uint8_t)((s->status.aec_value >> 8) & 0xFF));
-  EEPROM.write(base + 10, s->status.aec ? 1 : 0);
-  EEPROM.write(base + 11, s->status.aec2 ? 1 : 0);
-  EEPROM.write(base + 12, s->status.agc ? 1 : 0);
-  EEPROM.write(base + 13, s->status.agc_gain);
-
-  EEPROM.commit();
-
-  irEnableAfterCritical();
-}
-
-// Helper: apply a preset from EEPROM to the sensor
-void applyPresetFromEEPROM(uint8_t presetIndex) {
-  if (presetIndex > 1) return;
-
-  uint16_t base = (presetIndex == 0) ? EEPROM_ADDRESS_PRESET_DAY : EEPROM_ADDRESS_PRESET_NIGHT;
-
-  sensor_t * s = esp_camera_sensor_get();
-  if (s == NULL) {
-    mqttDebugPrintln("applyPresetFromEEPROM: sensor NULL");
-    return;
-  }
-
-  // Framesize
-  uint8_t framesizeValue = EEPROM.read(base + 0);
-  if (framesizeValue >= FRAMESIZE_QQVGA && framesizeValue <= FRAMESIZE_UXGA) {
-    s->set_framesize(s, (framesize_t)framesizeValue);
-  }
-
-  // JPEG Quality
-  uint8_t qualityValue = EEPROM.read(base + 1);
-  if (qualityValue >= 10 && qualityValue <= 63) {
-    s->set_quality(s, qualityValue);
-  }
-
-  // Brightness
-  int8_t brightnessValue = (int8_t)EEPROM.read(base + 2);
-  if (brightnessValue >= -2 && brightnessValue <= 2) {
-    s->set_brightness(s, brightnessValue);
-  }
-
-  // Contrast
-  int8_t contrastValue = (int8_t)EEPROM.read(base + 3);
-  if (contrastValue >= -2 && contrastValue <= 2) {
-    s->set_contrast(s, contrastValue);
-  }
-
-  // Saturation
-  int8_t saturationValue = (int8_t)EEPROM.read(base + 4);
-  if (saturationValue >= -2 && saturationValue <= 2) {
-    s->set_saturation(s, saturationValue);
-  }
-
-  // AWB
-  uint8_t awbValue = EEPROM.read(base + 5);
-  if (awbValue == 0 || awbValue == 1) {
-    s->set_whitebal(s, awbValue == 1);
-  }
-
-  // Special Effect
-  uint8_t effectValue = EEPROM.read(base + 6);
-  if (effectValue <= 6) {
-    s->set_special_effect(s, effectValue);
-  }
-
-  // AE Level
-  int8_t aeLevelValue = (int8_t)EEPROM.read(base + 7);
-  if (aeLevelValue >= -2 && aeLevelValue <= 2) {
-    s->set_ae_level(s, aeLevelValue);
-  }
-
-  // AEC Value
-  uint8_t aecLo = EEPROM.read(base + 8);
-  uint8_t aecHi = EEPROM.read(base + 9);
-  uint16_t aecValue = (uint16_t)aecLo | ((uint16_t)aecHi << 8);
-  if (aecValue <= 1200) {
-    s->set_aec_value(s, aecValue);
-  }
-
-  // Exposure Control
-  uint8_t exposureCtrlValue = EEPROM.read(base + 10);
-  if (exposureCtrlValue == 0 || exposureCtrlValue == 1) {
-    s->set_exposure_ctrl(s, exposureCtrlValue == 1);
-  }
-
-  // AEC2
-  uint8_t aec2Value = EEPROM.read(base + 11);
-  if (aec2Value == 0 || aec2Value == 1) {
-    s->set_aec2(s, aec2Value == 1);
-  }
-
-  // Gain Control
-  uint8_t gainCtrlValue = EEPROM.read(base + 12);
-  if (gainCtrlValue == 0 || gainCtrlValue == 1) {
-    s->set_gain_ctrl(s, gainCtrlValue == 1);
-  }
-
-  // AGC Gain
-  uint8_t agcGainValue = EEPROM.read(base + 13);
-  if (agcGainValue <= 30) {
-    s->set_agc_gain(s, agcGainValue);
-  }
-
-  // After applying, publish current settings so HA stays in sync
-  publishCameraSettings();
-}
-
-void handleCameraPresetSelect(String presetStr) {
-  uint8_t newPreset;
-  if (presetStr.equalsIgnoreCase("day")) {
-    newPreset = 0;
-  } else if (presetStr.equalsIgnoreCase("night")) {
-    newPreset = 1;
-  } else {
-    mqttDebugPrintln("Invalid camera preset");
-    return;
-  }
-
-  activeCameraPreset = newPreset;
-  irDisableForCritical();
-  EEPROM.write(EEPROM_ADDRESS_ACTIVE_PRESET, activeCameraPreset);
-  EEPROM.commit();
-  irEnableAfterCritical();
-
-  applyPresetFromEEPROM(activeCameraPreset);
-
-  // Publish preset state
-  client.publish(CAMERA_PRESET_TOPIC, activeCameraPreset == 0 ? "day" : "night", true);
-  publishCameraSettings();
-  mqttDebugPrintf("Camera preset %s applied", activeCameraPreset == 0 ? "day" : "night");
-
-  lastSettingsChangeTime = millis();
-}
-
-void handleCameraPresetSave() {
-  // Save current sensor settings into the currently active preset
-  savePresetToEEPROM(activeCameraPreset);
-  mqttDebugPrintln("Camera preset saved to EEPROM");
-
-  lastSettingsChangeTime = millis();
->>>>>>> 3f5cba8e
 }